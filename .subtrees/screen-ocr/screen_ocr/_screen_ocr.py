"""Library for processing screen contents using OCR."""

import os
import re
from collections import deque
from collections.abc import Callable, Iterable, Iterator, Mapping, Sequence
from dataclasses import dataclass
from itertools import islice
from typing import (
    Any,
    Optional,
    Union,
)

try:
    from rapidfuzz import fuzz
except ImportError:
    print("Attempting to fall back to pure python rapidfuzz")
    os.environ["RAPIDFUZZ_IMPLEMENTATION"] = "python"
    os.environ["JAROWINKLER_IMPLEMENTATION"] = "python"
    from rapidfuzz import fuzz

from . import _base

# Optional backends.
try:
    from . import _tesseract
except (ImportError, SyntaxError):
    _tesseract = None
try:
    from . import _easyocr
except ImportError:
    _easyocr = None
try:
    from . import _talon
except ImportError:
    _talon = None
try:
    from . import _winrt
except (ImportError, SyntaxError):
    _winrt = None


# Optional packages needed for certain backends.
try:
    from PIL import Image, ImageGrab, ImageOps
except ImportError:
    Image = ImageGrab = ImageOps = None
try:
    from talon import screen, ui
    from talon.types.rect import Rect
except ImportError:
    ui = screen = Rect = None

# Represented as [left, top, right, bottom] pixel coordinates
BoundingBox = tuple[int, int, int, int]

if Rect:

    def to_rect(bounding_box: BoundingBox) -> Rect:
        return Rect(
            x=bounding_box[0],
            y=bounding_box[1],
            width=bounding_box[2] - bounding_box[0],
            height=bounding_box[3] - bounding_box[1],
        )

    def to_bounding_box(rect_talon: Rect) -> BoundingBox:
        return (
            rect_talon.x,
            rect_talon.y,
            rect_talon.x + rect_talon.width,
            rect_talon.y + rect_talon.height,
        )


class Reader:
    """Reads on-screen text using OCR."""

    @classmethod
    def create_quality_reader(cls, **kwargs) -> "Reader":
        """Create reader optimized for quality.

        See constructor for full argument list.
        """
        if _winrt:
            return cls.create_reader(backend="winrt", **kwargs)
        else:
            return cls.create_reader(backend="tesseract", **kwargs)

    @classmethod
    def create_fast_reader(cls, **kwargs) -> "Reader":
        """Create reader optimized for speed.

        See constructor for full argument list.
        """
        if _winrt:
            return cls.create_reader(backend="winrt", **kwargs)
        else:
            defaults = {
                "threshold_function": "otsu",
                "correction_block_size": 41,
                "margin": 60,
            }
            return cls.create_reader(backend="tesseract", **dict(defaults, **kwargs))

    @classmethod
    def create_reader(
        cls,
        backend: Union[str, _base.OcrBackend],
        tesseract_data_path=None,
        tesseract_command=None,
        threshold_function="local_otsu",
        threshold_block_size=41,
        correction_block_size=31,
        convert_grayscale=True,
        shift_channels=True,
        debug_image_callback=None,
        language_tag=None,
        **kwargs,
    ) -> "Reader":
        """Create reader with specified backend."""
        if isinstance(backend, _base.OcrBackend):
            return cls(backend, **kwargs)
        if backend == "tesseract":
            if not _tesseract:
                raise ValueError(
                    "Tesseract backend unavailable. To install, run pip install screen-ocr[tesseract]."
                )
            backend = _tesseract.TesseractBackend(
                tesseract_data_path=tesseract_data_path,
                tesseract_command=tesseract_command,
                threshold_function=threshold_function,
                threshold_block_size=threshold_block_size,
                correction_block_size=correction_block_size,
                convert_grayscale=convert_grayscale,
                shift_channels=shift_channels,
                debug_image_callback=debug_image_callback,
            )
            defaults = {
                "resize_factor": 2,
                "margin": 50,
            }
            return cls(
                backend,
                debug_image_callback=debug_image_callback,
                **dict(defaults, **kwargs),
            )
        if backend == "easyocr":
            if not _easyocr:
                raise ValueError(
                    "EasyOCR backend unavailable. To install, run pip install screen-ocr[easyocr]."
                )
            backend = _easyocr.EasyOcrBackend()
            return cls(backend, debug_image_callback=debug_image_callback, **kwargs)
        if backend == "winrt":
            if not _winrt:
                raise ValueError(
                    "WinRT backend unavailable. To install, run pip install screen-ocr[winrt]."
                )
            try:
                backend = _winrt.WinRtBackend(language_tag)
            except ImportError as e:
                raise ValueError(
                    "WinRT backend unavailable. To install, run pip install screen-ocr[winrt]."
                ) from e
            return cls(
                backend,
                debug_image_callback=debug_image_callback,
                **dict({"resize_factor": 2}, **kwargs),
            )
        if backend == "talon":
            if not _talon:
                raise ValueError(
                    "Talon backend unavailable. Requires installing and running in Talon (see talonvoice.com)."
                )
            backend = _talon.TalonBackend()
            return cls(backend, debug_image_callback=debug_image_callback, **kwargs)
        raise RuntimeError(f"Unsupported backend: {backend}")

    def __init__(
        self,
        backend: _base.OcrBackend,
        margin: int = 0,
        resize_factor: int = 1,
        resize_method=None,  # Pillow resize method
        debug_image_callback: Optional[Callable[[str, Any], None]] = None,
        confidence_threshold: float = 0.75,
        radius: int = 200,  # screenshot "radius"
        search_radius: int = 125,
        homophones: Optional[Mapping[str, Iterable[str]]] = None,
    ):
        self._backend = backend
        self.margin = margin
        self.resize_factor = resize_factor
        if resize_method or resize_factor == 1:
            self.resize_method = resize_method
        else:
            assert Image
            self.resize_method = Image.Resampling.LANCZOS
        self.debug_image_callback = debug_image_callback
        self.confidence_threshold = confidence_threshold
        self.radius = radius
        self.search_radius = search_radius
        self.homophones = (
            ScreenContents._normalize_homophones(homophones)
            if homophones
            else default_homophones()
        )

    def read_nearby(
        self,
        screen_coordinates: tuple[int, int],
        search_radius: Optional[int] = None,
        crop_radius: Optional[int] = None,
    ):
        """Return ScreenContents nearby the provided coordinates."""
        search_radius = search_radius or self.search_radius
        crop_radius = crop_radius or self.radius
        bounding_box = (
            screen_coordinates[0] - crop_radius,
            screen_coordinates[1] - crop_radius,
            screen_coordinates[0] + crop_radius,
            screen_coordinates[1] + crop_radius,
        )
        screenshot, bounding_box = self._clean_screenshot(bounding_box)
        return self.read_image(
            screenshot,
            bounding_box=bounding_box,
            screen_coordinates=screen_coordinates,
            search_radius=search_radius,
        )

    def read_screen(self, bounding_box: Optional[BoundingBox] = None):
        """Return ScreenContents for the entire screen."""
        screenshot, bounding_box = self._clean_screenshot(bounding_box)
        return self.read_image(
            screenshot,
            bounding_box=bounding_box,
            screen_coordinates=None,
            search_radius=None,
        )

    def read_current_window(self):
        if not self._is_talon_backend():
            raise NotImplementedError
        assert ui
        win = ui.active_window()
        bounding_box = to_bounding_box(win.rect)
        screenshot, bounding_box = self._clean_screenshot(
            bounding_box, clamp_to_main_screen=False
        )
        return self.read_image(
            screenshot,
            bounding_box=bounding_box,
        )

    def read_image(
        self,
        image,
        bounding_box: Optional[BoundingBox] = None,
        screen_coordinates: Optional[tuple[int, int]] = None,
        search_radius: Optional[int] = None,
    ):
        """Return ScreenContents of the provided image."""
        bounding_box = bounding_box or (0, 0, image.width, image.height)
        search_radius = search_radius or self.search_radius
        preprocessed_image = self._preprocess(image)
        result = self._backend.run_ocr(preprocessed_image)
        result = self._adjust_result(result, bounding_box[0:2])
        return ScreenContents(
            screen_coordinates=screen_coordinates,
            bounding_box=bounding_box,
            screenshot=image,
            result=result,
            confidence_threshold=self.confidence_threshold,
            homophones=self.homophones,
            search_radius=search_radius,
        )

    # TODO: Refactor methods into backend instead of using this.
    def _is_talon_backend(self):
        return _talon and isinstance(self._backend, _talon.TalonBackend)

    def _clean_screenshot(
        self, bounding_box: Optional[BoundingBox], clamp_to_main_screen: bool = True
<<<<<<< HEAD
    ) -> Tuple[Any, BoundingBox]:
        return self._screenshot(bounding_box, clamp_to_main_screen)
=======
    ) -> tuple[Any, BoundingBox]:
        if not actions:
            return self._screenshot(bounding_box, clamp_to_main_screen)
        # Attempt to turn off HUD if talon_hud is installed.
        try:
            actions.user.hud_set_visibility(False, pause_seconds=0.02)
        except Exception:
            pass
        try:
            return self._screenshot(bounding_box, clamp_to_main_screen)
        finally:
            # Attempt to turn on HUD if talon_hud is installed.
            try:
                actions.user.hud_set_visibility(True, pause_seconds=0.001)
            except Exception:
                pass
>>>>>>> 8682b2e2

    def _screenshot(
        self, bounding_box: Optional[BoundingBox], clamp_to_main_screen: bool = True
    ) -> tuple[Any, BoundingBox]:
        if self._is_talon_backend():
            assert screen
            assert to_rect
            screen_box = screen.main().rect
            if bounding_box and clamp_to_main_screen:
                bounding_box = (
                    max(0, bounding_box[0]),
                    max(0, bounding_box[1]),
                    min(screen_box.width, bounding_box[2]),
                    min(screen_box.height, bounding_box[3]),
                )
            if not bounding_box:
                bounding_box = (0, 0, screen_box.width, screen_box.height)
            screenshot = screen.capture_rect(
                to_rect(bounding_box),
                retina=False,
            )
        else:
            # TODO Consider cropping within grab() for performance. Requires knowledge
            # of screen bounds.
            assert ImageGrab
            screenshot = ImageGrab.grab()
            if bounding_box:
                bounding_box = (
                    max(0, bounding_box[0]),
                    max(0, bounding_box[1]),
                    min(screenshot.width, bounding_box[2]),
                    min(screenshot.height, bounding_box[3]),
                )
            else:
                bounding_box = (0, 0, screenshot.width, screenshot.height)
            screenshot = screenshot.crop(bounding_box)
        return screenshot, bounding_box

    def _adjust_result(
        self, result: _base.OcrResult, offset: tuple[int, int]
    ) -> _base.OcrResult:
        lines = []
        for line in result.lines:
            words = []
            for word in line.words:
                left = (word.left - self.margin) / self.resize_factor + offset[0]
                top = (word.top - self.margin) / self.resize_factor + offset[1]
                width = word.width / self.resize_factor
                height = word.height / self.resize_factor
                words.append(_base.OcrWord(word.text, left, top, width, height))
            lines.append(_base.OcrLine(words))
        return _base.OcrResult(lines)

    def _preprocess(self, image):
        if self.resize_factor != 1:
            new_size = (
                image.size[0] * self.resize_factor,
                image.size[1] * self.resize_factor,
            )
            image = image.resize(new_size, self.resize_method)
        if self.debug_image_callback:
            self.debug_image_callback("debug_resized", image)
        if self.margin:
            assert ImageOps
            image = ImageOps.expand(image, self.margin, "white")
        if not self._is_talon_backend():
            # Ensure consistent performance measurements.
            image.load()
        return image


def default_homophones() -> Mapping[str, Iterable[str]]:
    homophone_list = [
        # 0k is not actually a homophone but is frequently produced by OCR.
        ("ok", "okay", "0k"),
        ("close", "clothes"),
        ("0", "zero"),
        ("1", "one"),
        ("2", "two", "too", "to"),
        ("3", "three"),
        ("4", "four", "for"),
        ("5", "five"),
        ("6", "six"),
        ("7", "seven"),
        ("8", "eight"),
        ("9", "nine"),
        (".", "period"),
    ]
    homophone_map = {}
    for homophone_set in homophone_list:
        for homophone in homophone_set:
            homophone_map[homophone] = homophone_set
    return homophone_map


@dataclass
class WordLocation:
    """Location of a word on-screen."""

    left: int
    top: int
    width: int
    height: int
    left_char_offset: int
    right_char_offset: int
    text: str
    ocr_word_index: int
    ocr_line_index: int

    @property
    def right(self) -> int:
        return self.left + self.width

    @property
    def bottom(self) -> int:
        return self.top + self.height

    @property
    def middle_x(self) -> int:
        return int(self.left + self.width / 2)

    @property
    def middle_y(self) -> int:
        return int(self.top + self.height / 2)

    @property
    def start_coordinates(self) -> tuple[int, int]:
        return (self.left, self.middle_y)

    @property
    def middle_coordinates(self) -> tuple[int, int]:
        return (self.middle_x, self.middle_y)

    @property
    def end_coordinates(self) -> tuple[int, int]:
        return (self.right, self.middle_y)

    def is_adjacent_left_of(
        self, other: "WordLocation", allow_whitespace: bool
    ) -> bool:
        """Return True if the other word is adjacent to this word. Only valid if both
        WordLocations are from the same ScreenContents."""
        if self.ocr_line_index != other.ocr_line_index:
            return False
        elif self.ocr_word_index == other.ocr_word_index:
            return self.left_char_offset + len(self.text) == other.left_char_offset
        elif allow_whitespace and self.ocr_word_index + 1 == other.ocr_word_index:
            return self.right_char_offset == 0 and other.left_char_offset == 0
        else:
            return False


class ScreenContents:
    """OCR'd contents of a portion of the screen."""

    WordLocationsPredicate = Callable[[Sequence[WordLocation]], bool]

    def __init__(
        self,
        screen_coordinates: Optional[tuple[int, int]],
        bounding_box: BoundingBox,
        screenshot,
        result: _base.OcrResult,
        confidence_threshold: float,
        homophones: Mapping[str, Iterable[str]],
        search_radius: Optional[int],
    ):
        self.screen_coordinates = screen_coordinates
        self.bounding_box = bounding_box
        self.screenshot = screenshot
        self.result = result
        self.confidence_threshold = confidence_threshold
        self.homophones = homophones
        if search_radius:
            self.search_radius = search_radius
            self._search_radius_squared = search_radius * search_radius
        else:
            self.search_radius = None

    def as_string(self) -> str:
        """Return the contents formatted as a string."""
        lines = []
        for line in self.result.lines:
            words = []
            for word in line.words:
                words.append(word.text)
            lines.append(" ".join(words) + "\n")
        return "".join(lines)

    def cropped(self, bounding_box: BoundingBox) -> "ScreenContents":
        """Return a new ScreenContents cropped to the provided bounding box."""
        left, top, right, bottom = bounding_box
        lines = []
        for line in self.result.lines:
            words = []
            for word in line.words:
                if (
                    word.left > right
                    or word.left + word.width < left
                    or word.top > bottom
                    or word.top + word.height < top
                ):
                    continue
                words.append(word)
            lines.append(_base.OcrLine(words))
        result = _base.OcrResult(lines)
        return ScreenContents(
            screen_coordinates=self.screen_coordinates,
            bounding_box=bounding_box,
            screenshot=self.screenshot,  # TODO crop screenshot
            result=result,
            confidence_threshold=self.confidence_threshold,
            homophones=self.homophones,
            search_radius=self.search_radius,
        )

    def find_nearest_word_coordinates(
        self, target_word: str, cursor_position: str
    ) -> Optional[tuple[int, int]]:
        """Return the coordinates of the nearest instance of the provided word.

        Uses fuzzy matching.

        Arguments:
        word: The word to search for.
        cursor_position: "before", "middle", or "after" (relative to the matching word)
        """
        if cursor_position not in ("before", "middle", "after"):
            raise ValueError("cursor_position must be either before, middle, or after")
        word_location = self.find_nearest_word(target_word)
        if not word_location:
            return None
        if cursor_position == "before":
            return word_location.start_coordinates
        elif cursor_position == "middle":
            return word_location.middle_coordinates
        elif cursor_position == "after":
            return word_location.end_coordinates

    def find_nearest_word(self, target_word: str) -> Optional[WordLocation]:
        """Return the location of the nearest instance of the provided word.

        Uses fuzzy matching.
        """
        result = self.find_nearest_words(target_word)
        return result[0] if (result and len(result) == 1) else None

    def find_nearest_words(
        self,
        target: str,
        filter_function: Optional[Callable[[Sequence[WordLocation]], bool]] = None,
    ) -> Optional[Sequence[WordLocation]]:
        """Return the locations of the nearest sequence of the provided words.

        Uses fuzzy matching.
        """
        sequences = self.find_matching_words(target)
        if filter_function:
            sequences = list(filter(filter_function, sequences))
        return self.find_nearest_words_within_matches(sequences)

    def find_nearest_words_within_matches(
        self, sequences: Sequence[Sequence[WordLocation]]
    ) -> Optional[Sequence[WordLocation]]:
        if not sequences:
            return None
        if not self.screen_coordinates:
            # "Nearest" is undefined.
            return None
        distance_to_words = [
            (
                self._distance_squared(
                    (words[0].left + words[-1].right) / 2.0,
                    (words[0].top + words[-1].bottom) / 2.0,
                    *self.screen_coordinates,
                ),
                words,
            )
            for words in sequences
        ]
        return min(distance_to_words, key=lambda x: x[0])[1]

    # Special-case "0k" which frequently shows up instead of the correct "OK".
    _SUBWORD_REGEX = re.compile(r"\b0[Kk]\b|[A-Z][A-Z]+|[A-Za-z'][a-z']*|\S")

    def find_matching_words(
        self, target: str, match_each_word: bool = False
    ) -> Sequence[Sequence[WordLocation]]:
        """Return the locations of all sequences of the provided words.

        Uses fuzzy matching.
        """
        if not target:
            raise ValueError("target is empty")
        target_words = [
            self._normalize(subword)
            for subword in re.findall(self._SUBWORD_REGEX, target)
        ]

        # First, find all matches tied for highest score.
        scored_words = [
            (
                self._score_words(
                    candidates, target_words, match_each_word=match_each_word
                ),
                candidates,
            )
            for candidates in self._generate_candidates(
                self.result,
                len(target_words),
                include_compound_words=not match_each_word,
            )
        ]
        # print("\n".join(map(str, scored_words)))
        scored_words = [words for words in scored_words if words[0]]
        if not scored_words:
            return []
        max_score = max(score for score, _ in scored_words)
        best_matches = [words for score, words in scored_words if score == max_score]
        if not self.search_radius or not self.screen_coordinates:
            return best_matches
        return [
            words
            for words in best_matches
            if self._distance_squared(
                (words[0].left + words[-1].right) / 2.0,
                (words[0].top + words[-1].bottom) / 2.0,
                *self.screen_coordinates,
            )
            <= self._search_radius_squared
        ]

    def find_longest_matching_prefix(
        self,
        target: str,
        filter_location_function: Optional[WordLocationsPredicate] = None,
    ) -> tuple[Sequence[Sequence[WordLocation]], int]:
        """Return a tuple of the locations of all longest matching prefixes of the
        provided words, and the length of the prefix.

        Uses fuzzy matching.
        """
        if not target:
            raise ValueError("target is empty")
        target_words_and_prefix_lengths = [
            (self._normalize(match.group()), match.end())
            for match in re.finditer(self._SUBWORD_REGEX, target)
        ]
        target_words, prefix_lengths = zip(
            *target_words_and_prefix_lengths, strict=True
        )

        last_word_sequences = []
        last_prefix_length = 0
        for prefix_num_words in range(1, len(target_words) + 1):
            target_prefix_words = target_words[:prefix_num_words]
            prefix_length = prefix_lengths[prefix_num_words - 1]
            word_sequences = self.find_matching_words(
                " ".join(target_prefix_words), match_each_word=True
            )
            if filter_location_function:
                word_sequences = list(filter(filter_location_function, word_sequences))
            if not word_sequences:
                break
            last_word_sequences = word_sequences
            last_prefix_length = prefix_length
        return last_word_sequences, last_prefix_length

    def find_longest_matching_suffix(
        self,
        target: str,
        filter_location_function: Optional[WordLocationsPredicate] = None,
    ) -> tuple[Sequence[Sequence[WordLocation]], int]:
        """Return a tuple of the locations of all longest matching suffixes of the
        provided words, and the length of the suffix.

        Uses fuzzy matching.
        """
        if not target:
            raise ValueError("target is empty")
        target_words_and_suffix_lengths = [
            (self._normalize(match.group()), len(target) - match.start())
            for match in re.finditer(self._SUBWORD_REGEX, target)
        ]
        target_words, suffix_lengths = zip(
            *target_words_and_suffix_lengths, strict=True
        )

        last_word_sequences = []
        last_suffix_length = 0
        for suffix_num_words in range(1, len(target_words) + 1):
            target_suffix_words = target_words[-suffix_num_words:]
            suffix_length = suffix_lengths[-suffix_num_words]
            word_sequences = self.find_matching_words(
                " ".join(target_suffix_words), match_each_word=True
            )
            if filter_location_function:
                word_sequences = list(filter(filter_location_function, word_sequences))
            if not word_sequences:
                break
            last_word_sequences = word_sequences
            last_suffix_length = suffix_length
        return last_word_sequences, last_suffix_length

    @staticmethod
    def _generate_candidates(
        result: _base.OcrResult, length: int, include_compound_words: bool
    ) -> Iterator[Sequence[WordLocation]]:
        for line_index, line in enumerate(result.lines):
            candidates = list(
                ScreenContents._generate_candidates_from_line(line, line_index)
            )
            if include_compound_words or length == 1:
                for candidate in candidates:
                    yield [candidate]
            if length > 1:
                yield from ScreenContents._sliding_window(candidates, length)

    @staticmethod
    def _generate_candidates_from_line(
        line: _base.OcrLine, line_index: int
    ) -> Iterator[WordLocation]:
        for word_index, word in enumerate(line.words):
            left_offset = 0
            for match in re.finditer(ScreenContents._SUBWORD_REGEX, word.text):
                subword = match.group()
                right_offset = len(word.text) - (left_offset + len(subword))
                yield WordLocation(
                    left=int(word.left),
                    top=int(word.top),
                    width=int(word.width),
                    height=int(word.height),
                    left_char_offset=left_offset,
                    right_char_offset=right_offset,
                    text=subword,
                    ocr_word_index=word_index,
                    ocr_line_index=line_index,
                )
                left_offset += len(subword)

    @staticmethod
    def _normalize(word: str) -> str:
        # Avoid any changes that affect word length.
        return word.lower().replace("\u2019", "'")

    @staticmethod
    def _normalize_homophones(
        old_homophones: Mapping[str, Iterable[str]],
    ) -> Mapping[str, Iterable[str]]:
        new_homophones = {}
        for k, v in old_homophones.items():
            new_homophones[ScreenContents._normalize(k)] = list(
                map(ScreenContents._normalize, v)
            )
        return new_homophones

    def _score_words(
        self,
        candidates: Sequence[WordLocation],
        normalized_targets: Sequence[str],
        match_each_word: bool,
    ) -> float:
        if len(candidates) == 1:
            # Handle the case where the target words are smashed together.
            score = self._score_word(candidates[0], "".join(normalized_targets))
            return score if score >= self.confidence_threshold else 0
        scores = list(map(self._score_word, candidates, normalized_targets))
        if match_each_word:
            score = min(scores)
        else:
            # Weighted average of scores based on word lengths.
            score = sum(
                score * len(word)
                for score, word in zip(scores, normalized_targets, strict=True)
            ) / sum(map(len, normalized_targets))
        return score if score >= self.confidence_threshold else 0

    def _score_word(self, candidate: WordLocation, normalized_target: str) -> float:
        candidate_text = self._normalize(candidate.text)
        homophones = self.homophones.get(normalized_target, (normalized_target,))
        best_ratio = max(
            fuzz.ratio(
                # Don't filter to full confidence threshold yet in case of multiple words.
                homophone,
                candidate_text,
                score_cutoff=self.confidence_threshold / 2 * 100,
            )
            for homophone in homophones
        )
        return best_ratio / 100.0

    @staticmethod
    def _distance_squared(x1: float, y1: float, x2: float, y2: float) -> float:
        x_dist = x1 - x2
        y_dist = y1 - y2
        return x_dist * x_dist + y_dist * y_dist

    @staticmethod
    # From https://docs.python.org/3/library/itertools.html
    def _sliding_window(iterable, n):
        # sliding_window('ABCDEFG', 4) -> ABCD BCDE CDEF DEFG
        it = iter(iterable)
        window = deque(islice(it, n), maxlen=n)
        if len(window) == n:
            yield tuple(window)
        for x in it:
            window.append(x)
            yield tuple(window)<|MERGE_RESOLUTION|>--- conflicted
+++ resolved
@@ -284,27 +284,8 @@
 
     def _clean_screenshot(
         self, bounding_box: Optional[BoundingBox], clamp_to_main_screen: bool = True
-<<<<<<< HEAD
-    ) -> Tuple[Any, BoundingBox]:
+    ) -> tuple[Any, BoundingBox]:
         return self._screenshot(bounding_box, clamp_to_main_screen)
-=======
-    ) -> tuple[Any, BoundingBox]:
-        if not actions:
-            return self._screenshot(bounding_box, clamp_to_main_screen)
-        # Attempt to turn off HUD if talon_hud is installed.
-        try:
-            actions.user.hud_set_visibility(False, pause_seconds=0.02)
-        except Exception:
-            pass
-        try:
-            return self._screenshot(bounding_box, clamp_to_main_screen)
-        finally:
-            # Attempt to turn on HUD if talon_hud is installed.
-            try:
-                actions.user.hud_set_visibility(True, pause_seconds=0.001)
-            except Exception:
-                pass
->>>>>>> 8682b2e2
 
     def _screenshot(
         self, bounding_box: Optional[BoundingBox], clamp_to_main_screen: bool = True
