mode: command
# Optional: to use these commands in dictation mode, either use "mixed mode" (enable both dictation
# and command mode simultaneously) or define a new dictation_command mode and enable it alongside
# dictation mode. The following line will have no effect if dictation_command is not defined.
mode: user.dictation_command
-
# Commands that operate wherever you are looking.
# Example: "eye hover" to hover the cursor over where you're looking.
(eye | i) (hover | [cursor] move): user.move_cursor_to_gaze_point()
(eye | i) [left] (touch | click):
    user.move_cursor_to_gaze_point()
    mouse_click(0)
(eye | i) [left] double (touch | click):
    user.move_cursor_to_gaze_point()
    mouse_click(0)
    mouse_click(0)
(eye | i) right (touch | click):
    user.move_cursor_to_gaze_point()
    mouse_click(1)
(eye | i) middle (touch | click):
    user.move_cursor_to_gaze_point()
    mouse_click(2)
# Example: "eye control click" to control-click where you're looking.
(eye | i) <user.modifiers> (touch | click):
    user.move_cursor_to_gaze_point()
    key("{modifiers}:down")
    mouse_click(0)
    key("{modifiers}:up")

(eye | i) scroll up:
    user.move_cursor_to_gaze_point(0, 40)
    user.mouse_scroll_up()
(eye | i) scroll up half:
    user.move_cursor_to_gaze_point(0, 40)
    user.mouse_scroll_up(0.5)
(eye | i) scroll down:
    user.move_cursor_to_gaze_point(0, -40)
    user.mouse_scroll_down()
(eye | i) scroll down half:
    user.move_cursor_to_gaze_point(0, -40)
    user.mouse_scroll_down(0.5)
(eye | i) scroll left:
    user.move_cursor_to_gaze_point(40, 0)
    user.mouse_scroll_left()
(eye | i) scroll left half:
    user.move_cursor_to_gaze_point(40, 0)
    user.mouse_scroll_left(0.5)
(eye | i) scroll right:
    user.move_cursor_to_gaze_point(-40, 0)
    user.mouse_scroll_right()
(eye | i) scroll right half:
    user.move_cursor_to_gaze_point(-40, 0)
    user.mouse_scroll_right(0.5)

# Debugging commands.
ocr show [text]: user.show_ocr_overlay("text")
ocr show [text] near <user.timestamped_prose>: user.show_ocr_overlay("text", timestamped_prose)
ocr show boxes: user.show_ocr_overlay("boxes")

# Commands that operate on text nearby where you're looking.
# Example: "hover seen apple" to hover the cursor over the word "apple".
(hover (seen | scene) | cursor move) <user.timestamped_prose>$: user.move_cursor_to_word(timestamped_prose)
# Example: "touch apple" to click the word "apple".
[left] (touch | click) <user.timestamped_prose>$:
    user.click_text(timestamped_prose)
<<<<<<< HEAD
# The following command is mostly for testing/debugging the onscreen_text capture.
screen [left] (touch | click) <user.onscreen_text>$:
    user.click_text(onscreen_text)
=======
# Variant which chooses best match if multiple targets are found.
lucky [left] (touch | click) <user.timestamped_prose>$:
    user.click_text_without_disambiguation(timestamped_prose)
>>>>>>> ca311aca
[left] double (touch | click) <user.timestamped_prose>$:
    user.double_click_text(timestamped_prose)
right (touch | click) <user.timestamped_prose>$:
    user.right_click_text(timestamped_prose)
middle (touch | click) <user.timestamped_prose>$:
    user.middle_click_text(timestamped_prose)
<user.modifiers> (touch | click) <user.timestamped_prose>$:
    user.modifier_click_text(modifiers, timestamped_prose)
# Example: "go before apple" to move the text cursor before the word "apple".
(go before | pre (seen | scene)) <user.timestamped_prose>$: user.move_text_cursor_to_word(timestamped_prose, "before")
(go after | post (seen | scene)) <user.timestamped_prose>$: user.move_text_cursor_to_word(timestamped_prose, "after")
# Examples: 
# "select apple" to select the word "apple".
# "select apple through banana" to select the phrase "apple pear banana".
# "select through before apple" to select from the text cursor position to before the word "apple".
select <user.prose_range>$:
    user.perform_ocr_action("select", "", prose_range)
# Examples: 
# "take seen apple" to select the word "apple".
# "copy seen apple through banana" to copy the phrase "apple pear banana".
# "copy all seen apple" to copy all text from the field containing the word "apple".
{user.ocr_actions} [{user.ocr_modifiers}] (seen | scene) <user.prose_range>$:
    user.perform_ocr_action(ocr_actions, ocr_modifiers or "", prose_range)
# Example: "replace apple with banana" to replace the word "apple" with the word "banana".
replace [{user.ocr_modifiers}] [seen | scene] <user.prose_range> with <user.prose>$:
    user.replace_text(ocr_modifiers or "", prose_range, prose)
[go] before <user.timestamped_prose> say <user.prose>$:
    user.insert_adjacent_to_text(timestamped_prose, "before", prose)
[go] after <user.timestamped_prose> say <user.prose>$:
    user.insert_adjacent_to_text(timestamped_prose, "after", prose)
phones [word] (seen | scene) <user.timestamped_prose>$:
    user.change_text_homophone(timestamped_prose)

# Beta-only commands that offer intuitive text editing. See
# https://handsfreecoding.org/2024/03/15/making-writing-and-editing-with-your-voice-feel-natural/
# for detailed documentation.
# Example: "append with apple pear" to append "pear" after the word "apple".
append with <user.timestamped_prose_only>$:
    user.append_text(timestamped_prose_only)
# Example: "prepend with apple pear" to prepend "apple" before the word "pear".
prepend with <user.timestamped_prose_only>$:
    user.prepend_text(timestamped_prose_only)
# Example: "insert with apple pear" to either append "pear" after the word "apple" or prepend
# "apple" before the word "pear", depending on whether "apple" or "pear" is already onscreen.
insert with <user.timestamped_prose_only>$:
    user.insert_text_difference(timestamped_prose_only)
# Example: "revise with apple pear banana" to change "apple orange banana" to "apple pear banana".
revise with <user.timestamped_prose_only>$:
    user.revise_text(timestamped_prose_only)
# Example: "revise from apple pear banana" to replace all the text from "apple" to the text cursor
# with "apple pear banana".
(revise from <user.timestamped_prose_only> | revise with <user.timestamped_prose_only> cursor)$:
    user.revise_text_starting_with(timestamped_prose_only)
# Example: "revise through apple pear banana" to replace all the text from the text cursor to
# "banana" with "apple pear banana".
revise through <user.timestamped_prose_only>$:
    user.revise_text_ending_with(timestamped_prose_only)

ocr tracker on: user.connect_ocr_eye_tracker()
ocr tracker off: user.disconnect_ocr_eye_tracker()<|MERGE_RESOLUTION|>--- conflicted
+++ resolved
@@ -63,15 +63,12 @@
 # Example: "touch apple" to click the word "apple".
 [left] (touch | click) <user.timestamped_prose>$:
     user.click_text(timestamped_prose)
-<<<<<<< HEAD
+# Variant which chooses best match if multiple targets are found.
+lucky [left] (touch | click) <user.timestamped_prose>$:
+    user.click_text_without_disambiguation(timestamped_prose)
 # The following command is mostly for testing/debugging the onscreen_text capture.
 screen [left] (touch | click) <user.onscreen_text>$:
     user.click_text(onscreen_text)
-=======
-# Variant which chooses best match if multiple targets are found.
-lucky [left] (touch | click) <user.timestamped_prose>$:
-    user.click_text_without_disambiguation(timestamped_prose)
->>>>>>> ca311aca
 [left] double (touch | click) <user.timestamped_prose>$:
     user.double_click_text(timestamped_prose)
 right (touch | click) <user.timestamped_prose>$:
