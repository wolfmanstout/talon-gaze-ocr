import glob
import logging
import re
import sys
from collections.abc import Callable, Iterable, Sequence
from math import floor
from pathlib import Path
from typing import Literal, Optional, Union

import numpy as np
from talon import Context, Module, actions, app, cron, fs, screen, settings
from talon.canvas import Canvas
from talon.skia.typeface import Fontstyle, Typeface
from talon.types import rect

from .timestamped_captures import TextRange, TimestampedText

try:
    from talon.experimental import ocr
except ImportError:
    ocr = None

# Adjust path to search adjacent package directories. Prefixed with dot to avoid
# Talon running them itself. Append to search path so that faster binary
# packages can be used instead if available.
subtree_dir = Path(__file__).parent / ".subtrees"
package_paths = [
    str(subtree_dir / "gaze-ocr"),
    str(subtree_dir / "screen-ocr"),
    str(subtree_dir / "rapidfuzz/src"),
]
saved_path = sys.path.copy()
try:
    sys.path.extend([path for path in package_paths if path not in sys.path])
    import gaze_ocr
    import gaze_ocr.talon
    import screen_ocr  # dependency of gaze-ocr
finally:
    # Restore the unmodified path.
    sys.path = saved_path.copy()

mod = Module()
ctx = Context()

mod.setting(
    "ocr_use_talon_backend",
    type=bool,
    default=True,
    desc="If true, use Talon backend, otherwise use default fast backend from screen_ocr.",
)
mod.setting(
    "ocr_connect_tracker",
    type=bool,
    default=True,
    desc="If true, automatically connect the eye tracker at startup.",
)
mod.setting(
    "ocr_logging_dir",
    type=str,
    default=None,
    desc="If specified, log OCR'ed images to this directory.",
)
mod.setting(
    "ocr_click_offset_right",
    type=int,
    default=0,
    desc="Adjust the X-coordinate when clicking around OCR text.",
)
mod.setting(
    "ocr_select_pause_seconds",
    type=float,
    default=0.5,
    desc="Adjust the pause between clicks when performing a selection.",
)
mod.setting(
    "ocr_debug_display_seconds",
    type=float,
    default=2,
    desc="Adjust how long debugging display is shown.",
)
mod.setting(
    "ocr_disambiguation_display_seconds",
    type=float,
    default=5,
    desc="Adjust how long disambiguation display is shown. Use 0 to remove timeout.",
)
mod.setting(
    "ocr_gaze_box_padding",
    type=int,
    default=100,
    desc="How much padding is applied to gaze bounding box when searching for text.",
)
mod.setting(
    "ocr_gaze_point_padding",
    type=int,
    default=200,
    desc="How much padding is applied to gaze point when searching for text.",
)
mod.setting(
    "ocr_light_background_debug_color",
    type=str,
    default="000000",
    desc="Debug color to use on a light background",
)
mod.setting(
    "ocr_dark_background_debug_color",
    type=str,
    default="FFFFFF",
    desc="Debug color to use on a dark background",
)
mod.setting(
    "ocr_behavior_when_no_eye_tracker",
    type=Literal["MAIN_SCREEN", "ACTIVE_WINDOW"],
    default="MAIN_SCREEN",
    desc="Region to OCR when no data from the eye tracker",
)

mod.tag(
    "gaze_ocr_disambiguation",
    desc="Tag for disambiguating between different onscreen matches.",
)
mod.list("ocr_actions", desc="Actions to perform on selected text.")
mod.list(
    "ocr_common_actions", desc="Common actions that can be used without 'seen'/'scene'."
)
mod.list("ocr_modifiers", desc="Modifiers to perform on selected text.")
mod.list("onscreen_ocr_text", desc="Selection list for onscreen text.")
<<<<<<< HEAD
ctx.lists["self.ocr_actions"] = {
    "take": "select",
    "copy": "copy",
    "carve": "cut",
    "paste to": "paste",
    "paste link to": "paste_link",
    "clear": "delete",
    "change": "delete",
    "delete": "delete_with_whitespace",
    "chuck": "delete_with_whitespace",
    "cap": "capitalize",
    "no cap": "uncapitalize",
    "no caps": "uncapitalize",
    "lower": "lowercase",
    "upper": "uppercase",
    # Note: the following are not defined by default in knausj.
    "bold": "bold",
    "italic": "italic",
    "strikethrough": "strikethrough",
    "number": "number_list",
    "bullet": "bullet_list",
    "link": "link",
}
ctx.lists["self.ocr_modifiers"] = {
    "all": "selectAll",
}
=======
>>>>>>> a9dd691f


def paste_link() -> None:
    actions.user.hyperlink()
    actions.sleep("100ms")
    actions.edit.paste()


def capitalize() -> None:
    text = actions.edit.selected_text()
    actions.insert(text[0].capitalize() + text[1:] if text else "")


def uncapitalize() -> None:
    text = actions.edit.selected_text()
    actions.insert(text[0].lower() + text[1:] if text else "")


_OCR_ACTIONS: dict[str, Callable[[], None]] = {
    "": lambda: None,
    "select": lambda: None,
    "copy": lambda: actions.edit.copy(),
    "cut": lambda: actions.edit.cut(),
    "paste": lambda: actions.edit.paste(),
    "paste_link": paste_link,
    "delete": lambda: actions.key("backspace"),
    "delete_with_whitespace": lambda: actions.key("backspace"),
    "capitalize": capitalize,
    "uncapitalize": uncapitalize,
    "lowercase": lambda: actions.insert(actions.edit.selected_text().lower()),
    "uppercase": lambda: actions.insert(actions.edit.selected_text().upper()),
    "bold": lambda: actions.user.bold(),
    "italic": lambda: actions.user.italic(),
    "strikethrough": lambda: actions.user.strikethrough(),
    "number_list": lambda: actions.user.number_list(),
    "bullet_list": lambda: actions.user.bullet_list(),
    "link": lambda: actions.user.hyperlink(),
}

_OCR_MODIFIERS: dict[str, Callable[[], None]] = {
    "": lambda: None,
    "selectAll": lambda: actions.edit.select_all(),
}


@ctx.dynamic_list("user.onscreen_ocr_text")
def onscreen_ocr_text(phrase) -> Union[str, list[str], dict[str, str]]:
    global gaze_ocr_controller, punctuation_table
    reset_disambiguation()
    gaze_ocr_controller.read_nearby((phrase[0].start, phrase[-1].end))
    selection_list = gaze_ocr_controller.latest_screen_contents().as_string()
    # Split camel-casing.
    selection_list = re.sub(r"([a-z])([A-Z])", r"\1 \2", selection_list)
    # Make punctuation speakable.
    selection_list = selection_list.translate(punctuation_table)
    return selection_list


def add_homophones(
    homophones: dict[str, Sequence[str]], to_add: Iterable[Iterable[str]]
):
    for words in to_add:
        merged_words = set(words)
        for word in words:
            old_words = homophones.get(word.lower(), [])
            merged_words.update(old_words)
        merged_words = sorted(merged_words)
        for word in merged_words:
            homophones[word.lower()] = merged_words


digits = [
    "zero",
    "one",
    "two",
    "three",
    "four",
    "five",
    "six",
    "seven",
    "eight",
    "nine",
]
default_digits_map = {n: i for i, n in enumerate(digits)}

# Inline punctuation words in case people are using vanilla knausj, where these are not
# exposed. Listed in order of preference.
default_punctuation_words = {
    "back tick": "`",
    "grave": "`",
    "comma": ",",
    "period": ".",
    "full stop": ".",
    "semicolon": ";",
    "colon": ":",
    "forward slash": "/",
    "question mark": "?",
    "exclamation mark": "!",
    "exclamation point": "!",
    "asterisk": "*",
    "hash sign": "#",
    "number sign": "#",
    "percent sign": "%",
    "at sign": "@",
    "and sign": "&",
    "ampersand": "&",
    # Currencies
    "dollar sign": "$",
    "pound sign": "£",
    "hyphen": "-",
    "underscore": "_",
}


user_dir = Path(__file__).parents[1]
# Search user_dir to find homophones.csv
homophones_file = None
for path in glob.glob(str(user_dir / "**/homophones.csv"), recursive=True):
    homophones_file = path
    break
if homophones_file:
    logging.info(f"Found homophones file: {homophones_file}")
else:
    logging.warning("Could not find homophones.csv. Is knausj_talon installed?")


def get_knausj_homophones():
    phones = {}
    if not homophones_file:
        return phones
    with open(homophones_file) as f:
        for line in f:
            words = line.rstrip().split(",")
            merged_words = set(words)
            for word in words:
                old_words = phones.get(word.lower(), [])
                merged_words.update(old_words)
            merged_words = sorted(merged_words)
            for word in merged_words:
                phones[word.lower()] = merged_words
    return phones


def reload_backend(name, flags):
    # Initialize eye tracking and OCR.
    global tracker, ocr_reader, gaze_ocr_controller, punctuation_table
    tracker = gaze_ocr.talon.TalonEyeTracker()
    # Note: tracker is connected automatically in the constructor.
    if not settings.get("user.ocr_connect_tracker"):
        tracker.disconnect()
    homophones = get_knausj_homophones()
    # TODO: Get this through an action to support customization.
    add_homophones(
        homophones, [(str(num), spoken) for spoken, num in default_digits_map.items()]
    )
    # Attempt to use overridable action to get punctuation. This is available in
    # wolfmanstout_talon, but not yet in knausj_talon, so fallback if needed.
    try:
        punctuation_words = actions.user.get_punctuation_words()
    except KeyError:
        punctuation_words = default_punctuation_words
    add_homophones(
        homophones,
        [
            (punctuation, spoken.replace(" ", ""))
            for spoken, punctuation in punctuation_words.items()
        ],
    )
    add_homophones(
        homophones,
        [
            # 0k is not actually a homophone but is frequently produced by OCR.
            ("ok", "okay", "0k"),
        ],
    )
    punctuation_table = str.maketrans(
        {
            punctuation: f" {spoken.replace(' ', '')} "
            for spoken, punctuation in reversed(default_punctuation_words.items())
            if len(punctuation) == 1
        }
    )
    setting_ocr_use_talon_backend = settings.get("user.ocr_use_talon_backend")
    if setting_ocr_use_talon_backend and ocr:
        ocr_reader = screen_ocr.Reader.create_reader(
            backend="talon",
            radius=settings.get("user.ocr_gaze_point_padding"),
            homophones=homophones,
        )
    else:
        if setting_ocr_use_talon_backend and not ocr:
            logging.info("Talon OCR not available, will rely on external support.")
        ocr_reader = screen_ocr.Reader.create_fast_reader(
            radius=settings.get("user.ocr_gaze_point_padding"),
            homophones=homophones,
        )
    gaze_ocr_controller = gaze_ocr.Controller(
        ocr_reader,
        tracker,
        mouse=gaze_ocr.talon.Mouse(),
        keyboard=gaze_ocr.talon.Keyboard(),
        app_actions=gaze_ocr.talon.AppActions(),
        save_data_directory=settings.get("user.ocr_logging_dir"),
        gaze_box_padding=settings.get("user.ocr_gaze_box_padding"),
        fallback_when_no_eye_tracker=gaze_ocr.EyeTrackerFallback[
            settings.get("user.ocr_behavior_when_no_eye_tracker").upper()
        ],
    )


def on_ready():
    reload_backend(None, None)
    if homophones_file:
        fs.watch(str(homophones_file), reload_backend)


app.register("ready", on_ready)


def has_light_background(screenshot):
    array = np.array(screenshot)
    # From https://pillow.readthedocs.io/en/stable/reference/Image.html#PIL.Image.Image.convert
    grayscale = 0.299 * array[:, :, 0] + 0.587 * array[:, :, 1] + 0.114 * array[:, :, 2]
    return np.mean(grayscale) > 128


def get_debug_color(has_light_background: bool):
    return (
        settings.get("user.ocr_light_background_debug_color")
        if has_light_background
        else settings.get("user.ocr_dark_background_debug_color")
    )


disambiguation_canvas = None
debug_canvas = None
ambiguous_matches: Optional[Sequence[gaze_ocr.CursorLocation]] = None
disambiguation_generator = None


def reset_disambiguation():
    global \
        ambiguous_matches, \
        disambiguation_generator, \
        disambiguation_canvas, \
        debug_canvas
    ambiguous_matches = None
    disambiguation_generator = None
    hide_canvas = disambiguation_canvas or debug_canvas
    if disambiguation_canvas:
        disambiguation_canvas.close()
    disambiguation_canvas = None
    if debug_canvas:
        debug_canvas.close()
    debug_canvas = None
    if hide_canvas:
        # Ensure that the canvas doesn't interfere with subsequent screenshots.
        actions.sleep("10ms")


def show_disambiguation():
    global ambiguous_matches, disambiguation_canvas

    contents = gaze_ocr_controller.latest_screen_contents()

    def on_draw(c):
        assert ambiguous_matches
        debug_color = get_debug_color(has_light_background(contents.screenshot))
        nearest = gaze_ocr_controller.find_nearest_cursor_location(ambiguous_matches)
        used_locations = set()
        for i, match in enumerate(ambiguous_matches):
            if nearest == match:
                c.paint.typeface = Typeface.from_name(
                    "", Fontstyle.new(weight=700, width=5)
                )
            else:
                c.paint.typeface = ""
            c.paint.textsize = max(round(match.text_height * 2), 15)
            c.paint.style = c.paint.Style.FILL
            c.paint.color = debug_color
            location = (match.visual_coordinates[0], match.visual_coordinates[1])
            # TODO: Check for nearby used locations, not just identical.
            while location in used_locations:
                # Shift right.
                location = (location[0] + match.text_height, location[1])
            used_locations.add(location)
            c.draw_text(str(i + 1), *location)
        setting_ocr_disambiguation_display_seconds = settings.get(
            "user.ocr_disambiguation_display_seconds"
        )
        if setting_ocr_disambiguation_display_seconds and disambiguation_canvas:
            cron.after(
                f"{setting_ocr_disambiguation_display_seconds}s",
                disambiguation_canvas.close,
            )

    ctx.tags = ["user.gaze_ocr_disambiguation"]
    if disambiguation_canvas:
        disambiguation_canvas.close()
    rect = screen_ocr.to_rect(contents.bounding_box)
    screen_rect = screen.main().rect
    # If rect is approximately equal to screen.main().rect, use Canvas.from_screen to
    # avoid Windows bug where the screen is blacked out.
    # https://github.com/wolfmanstout/talon-gaze-ocr/issues/47
    if (
        abs(rect.x - screen_rect.x) < 1
        and abs(rect.y - screen_rect.y) < 1
        and abs(rect.width - screen_rect.width) < 1
        and abs(rect.height - screen_rect.height) < 1
    ):
        disambiguation_canvas = Canvas.from_screen(screen.main())
    else:
        disambiguation_canvas = Canvas.from_rect(rect)
    disambiguation_canvas.register("draw", on_draw)
    disambiguation_canvas.freeze()


def begin_generator(generator):
    global ambiguous_matches, disambiguation_generator, disambiguation_canvas
    reset_disambiguation()
    try:
        ambiguous_matches = next(generator)
        disambiguation_generator = generator
        show_disambiguation()
    except StopIteration:
        # Execution completed without need for disambiguation.
        pass


def move_cursor_to_word_generator(text: TimestampedText, disambiguate: bool = True):
    result = yield from gaze_ocr_controller.move_cursor_to_words_generator(
        text.text,
        disambiguate=disambiguate,
        time_range=(text.start, text.end),
        click_offset_right=settings.get("user.ocr_click_offset_right"),
    )
    if not result:
        actions.user.show_ocr_overlay_for_query("text", f"{text.text}")
        raise RuntimeError(f'Unable to find: "{text}"')


def move_text_cursor_to_word_generator(
    text: TimestampedText,
    position: str,
    hold_shift: bool = False,
):
    result = yield from gaze_ocr_controller.move_text_cursor_to_words_generator(
        text.text,
        disambiguate=True,
        cursor_position=position,
        time_range=(text.start, text.end),
        click_offset_right=settings.get("user.ocr_click_offset_right"),
        hold_shift=hold_shift,
    )
    if not result:
        actions.user.show_ocr_overlay_for_query("text", f"{text.text}")
        raise RuntimeError(f'Unable to find: "{text}"')


def move_text_cursor_to_longest_prefix_generator(
    text: TimestampedText, position: str, hold_shift: bool = False
):
    (
        locations,
        prefix_length,
    ) = yield from gaze_ocr_controller.move_text_cursor_to_longest_prefix_generator(
        text.text,
        disambiguate=True,
        cursor_position=position,
        time_range=(text.start, text.end),
        click_offset_right=settings.get("user.ocr_click_offset_right"),
        hold_shift=hold_shift,
    )
    if not locations:
        actions.user.show_ocr_overlay_for_query("text", f"{text.text}")
        raise RuntimeError(f'Unable to find: "{text}"')
    return prefix_length


def move_text_cursor_to_longest_suffix_generator(
    text: TimestampedText, position: str, hold_shift: bool = False
):
    (
        locations,
        prefix_length,
    ) = yield from gaze_ocr_controller.move_text_cursor_to_longest_suffix_generator(
        text.text,
        disambiguate=True,
        cursor_position=position,
        time_range=(text.start, text.end),
        click_offset_right=settings.get("user.ocr_click_offset_right"),
        hold_shift=hold_shift,
    )
    if not locations:
        actions.user.show_ocr_overlay_for_query("text", f"{text.text}")
        raise RuntimeError(f'Unable to find: "{text}"')
    return prefix_length


def move_text_cursor_to_difference(text: TimestampedText):
    result = yield from gaze_ocr_controller.move_text_cursor_to_difference_generator(
        text.text,
        disambiguate=True,
        time_range=(text.start, text.end),
        click_offset_right=settings.get("user.ocr_click_offset_right"),
    )
    if not result:
        actions.user.show_ocr_overlay_for_query("text", f"{text.text}")
        raise RuntimeError(f'Unable to find: "{text}"')
    return result


def select_text_generator(
    start: TimestampedText,
    end: Optional[TimestampedText] = None,
    for_deletion: bool = False,
    after_start: bool = False,
    before_end: bool = False,
):
    start_text = start.text
    end_text = end.text if end else None
    result = yield from gaze_ocr_controller.select_text_generator(
        start_text,
        disambiguate=True,
        end_words=end_text,
        for_deletion=for_deletion,
        start_time_range=(start.start, start.end),
        end_time_range=(end.start, end.end) if end else None,
        click_offset_right=settings.get("user.ocr_click_offset_right"),
        after_start=after_start,
        before_end=before_end,
        select_pause_seconds=settings.get("user.ocr_select_pause_seconds"),
    )
    if not result:
        actions.user.show_ocr_overlay_for_query(
            "text", f"{start.text}...{end.text if end else None}"
        )
        raise RuntimeError(f'Unable to select "{start}" to "{end}"')


def select_matching_text_generator(text: TimestampedText):
    result = yield from gaze_ocr_controller.select_matching_text_generator(
        text.text,
        disambiguate=True,
        time_range=(text.start, text.end),
        click_offset_right=settings.get("user.ocr_click_offset_right"),
        select_pause_seconds=settings.get("user.ocr_select_pause_seconds"),
    )
    if not result:
        actions.user.show_ocr_overlay_for_query("text", f"{text.text}")
        raise RuntimeError(f'Unable to find: "{text}"')


def select_text_range_generator(
    text_range: TextRange,
    for_deletion: bool,
):
    if not text_range.start:
        assert text_range.end
        yield from move_text_cursor_to_word_generator(
            text_range.end,
            position="before" if text_range.before_end else "after",
            hold_shift=True,
        )
    else:
        yield from select_text_generator(
            text_range.start,
            text_range.end,
            for_deletion,
            after_start=text_range.after_start,
            before_end=text_range.before_end,
        )


def context_sensitive_insert(text: str):
    if settings.get("user.context_sensitive_dictation"):
        actions.user.dictation_insert(text)
    else:
        # Use the default insert because the dictation context is likely wrong.
        actions.insert(text)


@mod.action_class
class GazeOcrActions:
    #
    # Actions related to the eye tracker.
    #

    def connect_ocr_eye_tracker():
        """Connects eye tracker to OCR."""
        tracker.connect()

    def disconnect_ocr_eye_tracker():
        """Disconnects eye tracker from OCR."""
        tracker.disconnect()

    #
    # Actions related to the UI.
    #

    def show_ocr_overlay(type: str, near: Optional[TimestampedText] = None):
        """Displays overlay over primary screen.

        Reads nearby gaze when the near parameter is spoken."""
        reset_disambiguation()
        if near:
            gaze_ocr_controller.read_nearby((near.start, near.end))
        else:
            gaze_ocr_controller.read_nearby()
        actions.user.show_ocr_overlay_for_query(type)

    def show_ocr_overlay_for_query(type: str, query: str = ""):
        """Display overlay over primary screen, displaying the query."""
        global debug_canvas
        if debug_canvas:
            debug_canvas.close()
        contents = gaze_ocr_controller.latest_screen_contents()

        contents_rect = screen_ocr.to_rect(contents.bounding_box)

        def on_draw(c):
            debug_color = get_debug_color(has_light_background(contents.screenshot))
            # Show bounding box.
            c.paint.style = c.paint.Style.STROKE
            c.paint.color = debug_color
            c.draw_rect(contents_rect)
            if contents.screen_coordinates:
                c.paint.style = c.paint.Style.STROKE
                c.paint.color = debug_color
                c.draw_circle(
                    contents.screen_coordinates[0],
                    contents.screen_coordinates[1],
                    contents.search_radius,
                )
            if query:
                c.paint.typeface = ""
                c.paint.textsize = 30
                c.paint.style = c.paint.Style.FILL
                c.paint.color = "FFFFFF"
                c.draw_text(query, x=screen.main().x + screen.main().width / 2, y=20)
                c.paint.style = c.paint.Style.STROKE
                c.paint.color = "000000"
                c.draw_text(query, x=screen.main().x + screen.main().width / 2, y=20)
            for line in contents.result.lines:
                for word in line.words:
                    if type == "text":
                        c.paint.typeface = ""
                        c.paint.textsize = floor(word.height)
                        c.paint.style = c.paint.Style.FILL
                        c.paint.color = debug_color
                        c.draw_text(word.text, word.left, word.top)
                    elif type == "boxes":
                        c.paint.style = c.paint.Style.STROKE
                        c.paint.color = debug_color
                        c.draw_rect(
                            rect.Rect(
                                x=word.left,
                                y=word.top,
                                width=word.width,
                                height=word.height,
                            )
                        )
                    else:
                        raise RuntimeError(f"Type not recognized: {type}")
            if debug_canvas:
                cron.after(
                    f"{settings.get('user.ocr_debug_display_seconds')}s",
                    debug_canvas.close,
                )

        # Increased size slightly for canvas to ensure everything will be inside canvas
        canvas_rect = contents_rect.copy()
        center = canvas_rect.center
        canvas_rect.height += 100
        canvas_rect.width += 100
        canvas_rect.center = center

        debug_canvas = Canvas.from_rect(canvas_rect)
        debug_canvas.register("draw", on_draw)
        debug_canvas.freeze()

    def choose_gaze_ocr_option(index: int):
        """Disambiguate with the provided index."""
        global ambiguous_matches, disambiguation_generator, disambiguation_canvas
        if (
            not ambiguous_matches
            or not disambiguation_generator
            or not disambiguation_canvas
        ):
            assert not ambiguous_matches
            assert not disambiguation_generator
            assert not disambiguation_canvas
            raise RuntimeError("Disambiguation not active")
        ctx.tags = []
        disambiguation_canvas.close()
        disambiguation_canvas = None
        # Give the canvas a moment to disappear so it doesn't interfere with subsequent screenshots.
        actions.sleep("10ms")
        match = ambiguous_matches[index - 1]
        try:
            ambiguous_matches = disambiguation_generator.send(match)
            show_disambiguation()
        except StopIteration:
            # Execution completed successfully.
            reset_disambiguation()

    def hide_gaze_ocr_options():
        """Hide the disambiguation UI."""
        ctx.tags = []
        reset_disambiguation()

    #
    # Actions operating on the gaze point.
    #

    def move_cursor_to_gaze_point(offset_right: int = 0, offset_down: int = 0):
        """Moves mouse cursor to gaze location."""
        tracker.move_to_gaze_point((offset_right, offset_down))

    #
    # Actions operating on a single point within onscreen text.
    #

    def move_cursor_to_word(text: TimestampedText):
        """Moves cursor to onscreen word."""
        begin_generator(move_cursor_to_word_generator(text))

    def move_text_cursor_to_word(
        text: TimestampedText,
        position: str,
    ):
        """Moves text cursor near onscreen word."""
        begin_generator(move_text_cursor_to_word_generator(text, position))

    def insert_adjacent_to_text(
        find_text: TimestampedText, position: str, insertion_text: str
    ):
        """Insert text adjacent to onscreen text."""

        def run():
            yield from move_text_cursor_to_word_generator(
                find_text,
                position,
            )
            context_sensitive_insert(insertion_text)

        begin_generator(run())

    def move_cursor_to_text_and_do(
        text: TimestampedText, action: Callable[[], None], disambiguate: bool = True
    ) -> None:
        """Moves cursor to onscreen word and performs an action."""

        def run():
            yield from move_cursor_to_word_generator(text, disambiguate)
            action()

        begin_generator(run())

    def click_text(text: TimestampedText):
        """Click on the provided on-screen text."""
        actions.user.move_cursor_to_text_and_do(text, lambda: actions.mouse_click(0))

    def click_text_without_disambiguation(text: TimestampedText):
        """Click on the provided on-screen text, choosing the best match if multiple are
        found."""
        actions.user.move_cursor_to_text_and_do(
            text, lambda: actions.mouse_click(0), disambiguate=False
        )

    def double_click_text(text: TimestampedText):
        """Double-lick on the provided on-screen text."""

        def double_click() -> None:
            actions.mouse_click(0)
            actions.mouse_click(0)

        actions.user.move_cursor_to_text_and_do(text, double_click)

    def right_click_text(text: TimestampedText):
        """Right-click on the provided on-screen text."""
        actions.user.move_cursor_to_text_and_do(text, lambda: actions.mouse_click(1))

    def middle_click_text(text: TimestampedText):
        """Middle-click on the provided on-screen text."""
        actions.user.move_cursor_to_text_and_do(text, lambda: actions.mouse_click(2))

    def modifier_click_text(modifier: str, text: TimestampedText):
        """Control-click on the provided on-screen text."""

        def modifier_click() -> None:
            actions.key(f"{modifier}:down")
            actions.mouse_click(0)
            actions.key(f"{modifier}:up")

        actions.user.move_cursor_to_text_and_do(text, modifier_click)

    def change_text_homophone(text: TimestampedText):
        """Switch the on-screen text to a different homophone."""

        def change_homophone() -> None:
            actions.mouse_click(0)
            actions.edit.select_word()
            actions.user.homophones_show_selection()

        actions.user.move_cursor_to_text_and_do(text, change_homophone)

    #
    # Actions operating on a selection of onscreen text.
    #

    def select_text_and_do(
        text_range: TextRange,
        for_deletion: bool,
        ocr_modifier: str,
        action: Callable[[], None],
    ) -> None:
        """Selects text and performs an action."""
        if ocr_modifier not in _OCR_MODIFIERS:
            raise ValueError(f"Modifier not supported: {ocr_modifier}")

        def run():
            yield from select_text_range_generator(text_range, for_deletion)
            _OCR_MODIFIERS[ocr_modifier]()
            action()

        begin_generator(run())

    def perform_ocr_action(
        ocr_action: str,
        ocr_modifier: str,
        text_range: TextRange,
    ) -> None:
        """Selects text and performs a known action by name."""
        if ocr_action not in _OCR_ACTIONS:
            raise ValueError(f"Action not supported: {ocr_action}")

        actions.user.select_text_and_do(
            text_range=text_range,
            for_deletion=(ocr_action in ("cut", "delete_with_whitespace")),
            ocr_modifier=ocr_modifier,
            action=_OCR_ACTIONS[ocr_action],
        )

    def replace_text(ocr_modifier: str, text_range: TextRange, replacement: str):
        """Replaces onscreen text."""
        actions.user.select_text_and_do(
            text_range=text_range,
            for_deletion=settings.get("user.context_sensitive_dictation"),
            ocr_modifier=ocr_modifier,
            action=lambda: context_sensitive_insert(replacement),
        )

    #
    # Actions providing natural text editing.
    #

    def append_text(text: TimestampedText):
        """Finds onscreen text that matches the beginning of the provided text and
        appends the rest to it."""

        def run():
            prefix_length = yield from move_text_cursor_to_longest_prefix_generator(
                text, "after"
            )
            insertion_text = text.text[prefix_length:]
            context_sensitive_insert(insertion_text)

        begin_generator(run())

    def prepend_text(text: TimestampedText):
        """Finds onscreen text that matches the end of the provided text and
        prepends the rest to it."""

        def run():
            suffix_length = yield from move_text_cursor_to_longest_suffix_generator(
                text, "before"
            )
            insertion_text = text.text[:-suffix_length]
            context_sensitive_insert(insertion_text)

        begin_generator(run())

    def insert_text_difference(text: TimestampedText):
        """Finds onscreen text that matches the start and/or end of the provided text
        and inserts the difference."""

        def run():
            start, end = yield from move_text_cursor_to_difference(text)
            insertion_text = text.text[start:end]
            context_sensitive_insert(insertion_text)

        begin_generator(run())

    def revise_text(text: TimestampedText):
        """Finds onscreen text that matches the beginning and end of the provided text
        and replaces it."""

        def run():
            yield from select_matching_text_generator(text)
            insertion_text = text.text
            context_sensitive_insert(insertion_text)

        begin_generator(run())

    def revise_text_starting_with(text: TimestampedText):
        """Finds onscreen text that matches the beginning of the provided text
        and replaces it until the caret."""

        def run():
            try:
                yield from move_text_cursor_to_longest_prefix_generator(
                    text, "before", hold_shift=True
                )
            except RuntimeError as e:
                # Keep going so the user doesn't lose the dictated text.
                print(e)
            insertion_text = text.text
            context_sensitive_insert(insertion_text)

        begin_generator(run())

    def revise_text_ending_with(text: TimestampedText):
        """Finds onscreen text that matches the end of the provided text and
        replaces it from the caret."""

        def run():
            try:
                yield from move_text_cursor_to_longest_suffix_generator(
                    text, "after", hold_shift=True
                )
            except RuntimeError as e:
                # Keep going so the user doesn't lose the dictated text.
                print(e)
            insertion_text = text.text
            context_sensitive_insert(insertion_text)

        begin_generator(run())<|MERGE_RESOLUTION|>--- conflicted
+++ resolved
@@ -5,7 +5,7 @@
 from collections.abc import Callable, Iterable, Sequence
 from math import floor
 from pathlib import Path
-from typing import Literal, Optional, Union
+from typing import Literal, Optional
 
 import numpy as np
 from talon import Context, Module, actions, app, cron, fs, screen, settings
@@ -125,35 +125,6 @@
 )
 mod.list("ocr_modifiers", desc="Modifiers to perform on selected text.")
 mod.list("onscreen_ocr_text", desc="Selection list for onscreen text.")
-<<<<<<< HEAD
-ctx.lists["self.ocr_actions"] = {
-    "take": "select",
-    "copy": "copy",
-    "carve": "cut",
-    "paste to": "paste",
-    "paste link to": "paste_link",
-    "clear": "delete",
-    "change": "delete",
-    "delete": "delete_with_whitespace",
-    "chuck": "delete_with_whitespace",
-    "cap": "capitalize",
-    "no cap": "uncapitalize",
-    "no caps": "uncapitalize",
-    "lower": "lowercase",
-    "upper": "uppercase",
-    # Note: the following are not defined by default in knausj.
-    "bold": "bold",
-    "italic": "italic",
-    "strikethrough": "strikethrough",
-    "number": "number_list",
-    "bullet": "bullet_list",
-    "link": "link",
-}
-ctx.lists["self.ocr_modifiers"] = {
-    "all": "selectAll",
-}
-=======
->>>>>>> a9dd691f
 
 
 def paste_link() -> None:
@@ -200,7 +171,7 @@
 
 
 @ctx.dynamic_list("user.onscreen_ocr_text")
-def onscreen_ocr_text(phrase) -> Union[str, list[str], dict[str, str]]:
+def onscreen_ocr_text(phrase) -> str | list[str] | dict[str, str]:
     global gaze_ocr_controller, punctuation_table
     reset_disambiguation()
     gaze_ocr_controller.read_nearby((phrase[0].start, phrase[-1].end))
