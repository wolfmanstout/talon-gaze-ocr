--- conflicted
+++ resolved
@@ -270,13 +270,8 @@
 
 def reload_backend(name, flags):
     # Initialize eye tracking and OCR.
-<<<<<<< HEAD
     global tracker, ocr_reader, gaze_ocr_controller, punctuation_table
-    tracker = gaze_ocr.talon.TalonEyeTracker()
-=======
-    global tracker, ocr_reader, gaze_ocr_controller
     tracker = talon_adapter.TalonEyeTracker()
->>>>>>> 2b5df47e
     # Note: tracker is connected automatically in the constructor.
     if not settings.get("user.ocr_connect_tracker"):
         tracker.disconnect()
