import glob
import logging
import re
import sys
from collections.abc import Callable, Iterable, Sequence
from math import floor
from pathlib import Path
from typing import Literal, Optional, Union

import numpy as np
from talon import Context, Module, actions, app, cron, fs, screen, settings
from talon.canvas import Canvas
from talon.skia.typeface import Fontstyle, Typeface
from talon.types import rect

from .timestamped_captures import TextRange, TimestampedText

try:
    from talon.experimental import ocr
except ImportError:
    ocr = None

# Adjust path to search adjacent package directories. Prefixed with dot to avoid
# Talon running them itself. Append to search path so that faster binary
# packages can be used instead if available.
subtree_dir = Path(__file__).parent / ".subtrees"
package_paths = [
    str(subtree_dir / "gaze-ocr"),
    str(subtree_dir / "screen-ocr"),
    str(subtree_dir / "rapidfuzz/src"),
]
saved_path = sys.path.copy()
try:
    sys.path.extend([path for path in package_paths if path not in sys.path])
    import gaze_ocr
    import gaze_ocr.talon
    import screen_ocr  # dependency of gaze-ocr
finally:
    # Restore the unmodified path.
    sys.path = saved_path.copy()

mod = Module()
ctx = Context()

mod.setting(
    "ocr_use_talon_backend",
    type=bool,
    default=True,
    desc="If true, use Talon backend, otherwise use default fast backend from screen_ocr.",
)
mod.setting(
    "ocr_connect_tracker",
    type=bool,
    default=True,
    desc="If true, automatically connect the eye tracker at startup.",
)
mod.setting(
    "ocr_logging_dir",
    type=str,
    default=None,
    desc="If specified, log OCR'ed images to this directory.",
)
mod.setting(
    "ocr_click_offset_right",
    type=int,
    default=0,
    desc="Adjust the X-coordinate when clicking around OCR text.",
)
mod.setting(
    "ocr_select_pause_seconds",
    type=float,
    default=0.5,
    desc="Adjust the pause between clicks when performing a selection.",
)
mod.setting(
    "ocr_debug_display_seconds",
    type=float,
    default=2,
    desc="Adjust how long debugging display is shown.",
)
mod.setting(
    "ocr_disambiguation_display_seconds",
    type=float,
    default=5,
    desc="Adjust how long disambiguation display is shown. Use 0 to remove timeout.",
)
mod.setting(
    "ocr_gaze_box_padding",
    type=int,
    default=100,
    desc="How much padding is applied to gaze bounding box when searching for text.",
)
mod.setting(
    "ocr_gaze_point_padding",
    type=int,
    default=200,
    desc="How much padding is applied to gaze point when searching for text.",
)
mod.setting(
    "ocr_light_background_debug_color",
    type=str,
    default="000000",
    desc="Debug color to use on a light background",
)
mod.setting(
    "ocr_dark_background_debug_color",
    type=str,
    default="FFFFFF",
    desc="Debug color to use on a dark background",
)
mod.setting(
    "ocr_behavior_when_no_eye_tracker",
    type=Literal["MAIN_SCREEN", "ACTIVE_WINDOW"],
    default="MAIN_SCREEN",
    desc="Region to OCR when no data from the eye tracker",
)

mod.mode("gaze_ocr_disambiguation")
mod.list("ocr_actions", desc="Actions to perform on selected text.")
mod.list("ocr_modifiers", desc="Modifiers to perform on selected text.")
mod.list("onscreen_ocr_text", desc="Selection list for onscreen text.")
ctx.lists["self.ocr_actions"] = {
    "take": "select",
    "copy": "copy",
    "carve": "cut",
    "paste to": "paste",
    "paste link to": "paste_link",
    "clear": "delete",
    "change": "delete",
    "delete": "delete_with_whitespace",
    "chuck": "delete_with_whitespace",
    "cap": "capitalize",
    "no cap": "uncapitalize",
    "no caps": "uncapitalize",
    "lower": "lowercase",
    "upper": "uppercase",
    # Note: the following are not defined by default in knausj.
    "bold": "bold",
    "italic": "italic",
    "strikethrough": "strikethrough",
    "number": "number_list",
    "bullet": "bullet_list",
    "link": "link",
}
ctx.lists["self.ocr_modifiers"] = {
    "all": "selectAll",
}


<<<<<<< HEAD
@ctx.dynamic_list("user.onscreen_ocr_text")
def onscreen_ocr_text(phrase) -> Union[str, list[str], dict[str, str]]:
    global gaze_ocr_controller, punctuation_table
    reset_disambiguation()
    gaze_ocr_controller.read_nearby((phrase[0].start, phrase[-1].end))
    selection_list = gaze_ocr_controller.latest_screen_contents().as_string()
    # Split camel-casing.
    selection_list = re.sub(r"([a-z])([A-Z])", r"\1 \2", selection_list)
    # Make punctuation speakable.
    selection_list = selection_list.translate(punctuation_table)
    return selection_list
=======
def paste_link() -> None:
    actions.user.hyperlink()
    actions.sleep("100ms")
    actions.edit.paste()


def capitalize() -> None:
    text = actions.edit.selected_text()
    actions.insert(text[0].capitalize() + text[1:] if text else "")


def uncapitalize() -> None:
    text = actions.edit.selected_text()
    actions.insert(text[0].lower() + text[1:] if text else "")


_OCR_ACTIONS: dict[str, Callable[[], None]] = {
    "": lambda: None,
    "select": lambda: None,
    "copy": lambda: actions.edit.copy(),
    "cut": lambda: actions.edit.cut(),
    "paste": lambda: actions.edit.paste(),
    "paste_link": paste_link,
    "delete": lambda: actions.key("backspace"),
    "delete_with_whitespace": lambda: actions.key("backspace"),
    "capitalize": capitalize,
    "uncapitalize": uncapitalize,
    "lowercase": lambda: actions.insert(actions.edit.selected_text().lower()),
    "uppercase": lambda: actions.insert(actions.edit.selected_text().upper()),
    "bold": lambda: actions.user.bold(),
    "italic": lambda: actions.user.italic(),
    "strikethrough": lambda: actions.user.strikethrough(),
    "number_list": lambda: actions.user.number_list(),
    "bullet_list": lambda: actions.user.bullet_list(),
    "link": lambda: actions.user.hyperlink(),
}

_OCR_MODIFIERS: dict[str, Callable[[], None]] = {
    "": lambda: None,
    "selectAll": lambda: actions.edit.select_all(),
}
>>>>>>> 149f8e6f


def add_homophones(
    homophones: dict[str, Sequence[str]], to_add: Iterable[Iterable[str]]
):
    for words in to_add:
        merged_words = set(words)
        for word in words:
            old_words = homophones.get(word.lower(), [])
            merged_words.update(old_words)
        merged_words = sorted(merged_words)
        for word in merged_words:
            homophones[word.lower()] = merged_words


digits = "zero one two three four five six seven eight nine".split()
default_digits_map = {n: i for i, n in enumerate(digits)}

# Inline punctuation words in case people are using vanilla knausj, where these are not
# exposed. Listed in order of preference.
default_punctuation_words = {
    "back tick": "`",
    "grave": "`",
    "comma": ",",
    "period": ".",
    "full stop": ".",
    "semicolon": ";",
    "colon": ":",
    "forward slash": "/",
    "question mark": "?",
    "exclamation mark": "!",
    "exclamation point": "!",
    "asterisk": "*",
    "hash sign": "#",
    "number sign": "#",
    "percent sign": "%",
    "at sign": "@",
    "and sign": "&",
    "ampersand": "&",
    # Currencies
    "dollar sign": "$",
    "pound sign": "£",
    "hyphen": "-",
    "underscore": "_",
}


user_dir = Path(__file__).parents[1]
# Search user_dir to find homophones.csv
homophones_file = None
for path in glob.glob(str(user_dir / "**/homophones.csv"), recursive=True):
    homophones_file = path
    break
if homophones_file:
    logging.info(f"Found homophones file: {homophones_file}")
else:
    logging.warning("Could not find homophones.csv. Is knausj_talon installed?")


def get_knausj_homophones():
    phones = {}
    if not homophones_file:
        return phones
    with open(homophones_file) as f:
        for line in f:
            words = line.rstrip().split(",")
            merged_words = set(words)
            for word in words:
                old_words = phones.get(word.lower(), [])
                merged_words.update(old_words)
            merged_words = sorted(merged_words)
            for word in merged_words:
                phones[word.lower()] = merged_words
    return phones


def reload_backend(name, flags):
    # Initialize eye tracking and OCR.
    global tracker, ocr_reader, gaze_ocr_controller, punctuation_table
    tracker = gaze_ocr.talon.TalonEyeTracker()
    # Note: tracker is connected automatically in the constructor.
    if not settings.get("user.ocr_connect_tracker"):
        tracker.disconnect()
    homophones = get_knausj_homophones()
    # TODO: Get this through an action to support customization.
    add_homophones(
        homophones, [(str(num), spoken) for spoken, num in default_digits_map.items()]
    )
    # Attempt to use overridable action to get punctuation. This is available in
    # wolfmanstout_talon, but not yet in knausj_talon, so fallback if needed.
    try:
        punctuation_words = actions.user.get_punctuation_words()
    except KeyError:
        punctuation_words = default_punctuation_words
    add_homophones(
        homophones,
        [
            (punctuation, spoken.replace(" ", ""))
            for spoken, punctuation in punctuation_words.items()
        ],
    )
    add_homophones(
        homophones,
        [
            # 0k is not actually a homophone but is frequently produced by OCR.
            ("ok", "okay", "0k"),
        ],
    )
    punctuation_table = str.maketrans(
        {
            punctuation: f" {spoken.replace(' ', '')} "
            for spoken, punctuation in reversed(default_punctuation_words.items())
            if len(punctuation) == 1
        }
    )
    setting_ocr_use_talon_backend = settings.get("user.ocr_use_talon_backend")
    if setting_ocr_use_talon_backend and ocr:
        ocr_reader = screen_ocr.Reader.create_reader(
            backend="talon",
            radius=settings.get("user.ocr_gaze_point_padding"),
            homophones=homophones,
        )
    else:
        if setting_ocr_use_talon_backend and not ocr:
            logging.info("Talon OCR not available, will rely on external support.")
        ocr_reader = screen_ocr.Reader.create_fast_reader(
            radius=settings.get("user.ocr_gaze_point_padding"),
            homophones=homophones,
        )
    gaze_ocr_controller = gaze_ocr.Controller(
        ocr_reader,
        tracker,
        mouse=gaze_ocr.talon.Mouse(),
        keyboard=gaze_ocr.talon.Keyboard(),
        app_actions=gaze_ocr.talon.AppActions(),
        save_data_directory=settings.get("user.ocr_logging_dir"),
        gaze_box_padding=settings.get("user.ocr_gaze_box_padding"),
        fallback_when_no_eye_tracker=gaze_ocr.EyeTrackerFallback[
            settings.get("user.ocr_behavior_when_no_eye_tracker").upper()
        ],
    )


def on_ready():
    reload_backend(None, None)
    if homophones_file:
        fs.watch(str(homophones_file), reload_backend)


app.register("ready", on_ready)


def has_light_background(screenshot):
    array = np.array(screenshot)
    # From https://pillow.readthedocs.io/en/stable/reference/Image.html#PIL.Image.Image.convert
    grayscale = 0.299 * array[:, :, 0] + 0.587 * array[:, :, 1] + 0.114 * array[:, :, 2]
    return np.mean(grayscale) > 128


def get_debug_color(has_light_background: bool):
    return (
        settings.get("user.ocr_light_background_debug_color")
        if has_light_background
        else settings.get("user.ocr_dark_background_debug_color")
    )


disambiguation_canvas = None
debug_canvas = None
ambiguous_matches: Optional[Sequence[gaze_ocr.CursorLocation]] = None
disambiguation_generator = None


def reset_disambiguation():
    global \
        ambiguous_matches, \
        disambiguation_generator, \
        disambiguation_canvas, \
        debug_canvas
    ambiguous_matches = None
    disambiguation_generator = None
    hide_canvas = disambiguation_canvas or debug_canvas
    if disambiguation_canvas:
        disambiguation_canvas.close()
    disambiguation_canvas = None
    if debug_canvas:
        debug_canvas.close()
    debug_canvas = None
    if hide_canvas:
        # Ensure that the canvas doesn't interfere with subsequent screenshots.
        actions.sleep("10ms")


def show_disambiguation():
    global ambiguous_matches, disambiguation_canvas

    contents = gaze_ocr_controller.latest_screen_contents()

    def on_draw(c):
        assert ambiguous_matches
        debug_color = get_debug_color(has_light_background(contents.screenshot))
        nearest = gaze_ocr_controller.find_nearest_cursor_location(ambiguous_matches)
        used_locations = set()
        for i, match in enumerate(ambiguous_matches):
            if nearest == match:
                c.paint.typeface = Typeface.from_name(
                    "", Fontstyle.new(weight=700, width=5)
                )
            else:
                c.paint.typeface = ""
            c.paint.textsize = max(round(match.text_height * 2), 15)
            c.paint.style = c.paint.Style.FILL
            c.paint.color = debug_color
            location = (match.visual_coordinates[0], match.visual_coordinates[1])
            # TODO: Check for nearby used locations, not just identical.
            while location in used_locations:
                # Shift right.
                location = (location[0] + match.text_height, location[1])
            used_locations.add(location)
            c.draw_text(str(i + 1), *location)
        setting_ocr_disambiguation_display_seconds = settings.get(
            "user.ocr_disambiguation_display_seconds"
        )
        if setting_ocr_disambiguation_display_seconds:
            cron.after(
                f"{setting_ocr_disambiguation_display_seconds}s",
                disambiguation_canvas.close,
            )

    actions.mode.enable("user.gaze_ocr_disambiguation")
    if disambiguation_canvas:
        disambiguation_canvas.close()
    disambiguation_canvas = Canvas.from_rect(screen_ocr.to_rect(contents.bounding_box))
    disambiguation_canvas.register("draw", on_draw)
    disambiguation_canvas.freeze()


def begin_generator(generator):
    global ambiguous_matches, disambiguation_generator, disambiguation_canvas
    reset_disambiguation()
    try:
        ambiguous_matches = next(generator)
        disambiguation_generator = generator
        show_disambiguation()
    except StopIteration:
        # Execution completed without need for disambiguation.
        pass


def move_cursor_to_word_generator(text: TimestampedText):
    result = yield from gaze_ocr_controller.move_cursor_to_words_generator(
        text.text,
        disambiguate=True,
        time_range=(text.start, text.end),
        click_offset_right=settings.get("user.ocr_click_offset_right"),
    )
    if not result:
        actions.user.show_ocr_overlay_for_query("text", f"{text.text}")
        raise RuntimeError(f'Unable to find: "{text}"')


def move_text_cursor_to_word_generator(
    text: TimestampedText,
    position: str,
    hold_shift: bool = False,
):
    result = yield from gaze_ocr_controller.move_text_cursor_to_words_generator(
        text.text,
        disambiguate=True,
        cursor_position=position,
        time_range=(text.start, text.end),
        click_offset_right=settings.get("user.ocr_click_offset_right"),
        hold_shift=hold_shift,
    )
    if not result:
        actions.user.show_ocr_overlay_for_query("text", f"{text.text}")
        raise RuntimeError(f'Unable to find: "{text}"')


def move_text_cursor_to_longest_prefix_generator(
    text: TimestampedText, position: str, hold_shift: bool = False
):
    (
        locations,
        prefix_length,
    ) = yield from gaze_ocr_controller.move_text_cursor_to_longest_prefix_generator(
        text.text,
        disambiguate=True,
        cursor_position=position,
        time_range=(text.start, text.end),
        click_offset_right=settings.get("user.ocr_click_offset_right"),
        hold_shift=hold_shift,
    )
    if not locations:
        actions.user.show_ocr_overlay_for_query("text", f"{text.text}")
        raise RuntimeError(f'Unable to find: "{text}"')
    return prefix_length


def move_text_cursor_to_longest_suffix_generator(
    text: TimestampedText, position: str, hold_shift: bool = False
):
    (
        locations,
        prefix_length,
    ) = yield from gaze_ocr_controller.move_text_cursor_to_longest_suffix_generator(
        text.text,
        disambiguate=True,
        cursor_position=position,
        time_range=(text.start, text.end),
        click_offset_right=settings.get("user.ocr_click_offset_right"),
        hold_shift=hold_shift,
    )
    if not locations:
        actions.user.show_ocr_overlay_for_query("text", f"{text.text}")
        raise RuntimeError(f'Unable to find: "{text}"')
    return prefix_length


def move_text_cursor_to_difference(text: TimestampedText):
    result = yield from gaze_ocr_controller.move_text_cursor_to_difference_generator(
        text.text,
        disambiguate=True,
        time_range=(text.start, text.end),
        click_offset_right=settings.get("user.ocr_click_offset_right"),
    )
    if not result:
        actions.user.show_ocr_overlay_for_query("text", f"{text.text}")
        raise RuntimeError(f'Unable to find: "{text}"')
    return result


def select_text_generator(
    start: TimestampedText,
    end: Optional[TimestampedText] = None,
    for_deletion: bool = False,
    after_start: bool = False,
    before_end: bool = False,
):
    start_text = start.text
    end_text = end.text if end else None
    result = yield from gaze_ocr_controller.select_text_generator(
        start_text,
        disambiguate=True,
        end_words=end_text,
        for_deletion=for_deletion,
        start_time_range=(start.start, start.end),
        end_time_range=(end.start, end.end) if end else None,
        click_offset_right=settings.get("user.ocr_click_offset_right"),
        after_start=after_start,
        before_end=before_end,
        select_pause_seconds=settings.get("user.ocr_select_pause_seconds"),
    )
    if not result:
        actions.user.show_ocr_overlay_for_query(
            "text", f"{start.text}...{end.text if end else None}"
        )
        raise RuntimeError(f'Unable to select "{start}" to "{end}"')


def select_matching_text_generator(text: TimestampedText):
    result = yield from gaze_ocr_controller.select_matching_text_generator(
        text.text,
        disambiguate=True,
        time_range=(text.start, text.end),
        click_offset_right=settings.get("user.ocr_click_offset_right"),
        select_pause_seconds=settings.get("user.ocr_select_pause_seconds"),
    )
    if not result:
        actions.user.show_ocr_overlay_for_query("text", f"{text.text}")
        raise RuntimeError(f'Unable to find: "{text}"')


def select_text_range_generator(
    text_range: TextRange,
    for_deletion: bool,
):
    if not text_range.start:
        assert text_range.end
        yield from move_text_cursor_to_word_generator(
            text_range.end,
            position="before" if text_range.before_end else "after",
            hold_shift=True,
        )
    else:
        yield from select_text_generator(
            text_range.start,
            text_range.end,
            for_deletion,
            after_start=text_range.after_start,
            before_end=text_range.before_end,
        )


def context_sensitive_insert(text: str):
    if settings.get("user.context_sensitive_dictation"):
        actions.user.dictation_insert(text)
    else:
        # Use the default insert because the dictation context is likely wrong.
        actions.insert(text)


@mod.action_class
class GazeOcrActions:
    #
    # Actions related to the eye tracker.
    #

    def connect_ocr_eye_tracker():
        """Connects eye tracker to OCR."""
        tracker.connect()

    def disconnect_ocr_eye_tracker():
        """Disconnects eye tracker from OCR."""
        tracker.disconnect()

    #
    # Actions related to the UI.
    #

    def show_ocr_overlay(type: str, near: Optional[TimestampedText] = None):
        """Displays overlay over primary screen.

        Reads nearby gaze when the near parameter is spoken."""
        reset_disambiguation()
        if near:
            gaze_ocr_controller.read_nearby((near.start, near.end))
        else:
            gaze_ocr_controller.read_nearby()
        actions.user.show_ocr_overlay_for_query(type)

    def show_ocr_overlay_for_query(type: str, query: str = ""):
        """Display overlay over primary screen, displaying the query."""
        global debug_canvas
        if debug_canvas:
            debug_canvas.close()
        contents = gaze_ocr_controller.latest_screen_contents()

        contents_rect = screen_ocr.to_rect(contents.bounding_box)

        def on_draw(c):
            debug_color = get_debug_color(has_light_background(contents.screenshot))
            # Show bounding box.
            c.paint.style = c.paint.Style.STROKE
            c.paint.color = debug_color
            c.draw_rect(contents_rect)
            if contents.screen_coordinates:
                c.paint.style = c.paint.Style.STROKE
                c.paint.color = debug_color
                c.draw_circle(
                    contents.screen_coordinates[0],
                    contents.screen_coordinates[1],
                    contents.search_radius,
                )
            if query:
                c.paint.typeface = ""
                c.paint.textsize = 30
                c.paint.style = c.paint.Style.FILL
                c.paint.color = "FFFFFF"
                c.draw_text(query, x=screen.main().x + screen.main().width / 2, y=20)
                c.paint.style = c.paint.Style.STROKE
                c.paint.color = "000000"
                c.draw_text(query, x=screen.main().x + screen.main().width / 2, y=20)
            for line in contents.result.lines:
                for word in line.words:
                    if type == "text":
                        c.paint.typeface = ""
                        c.paint.textsize = floor(word.height)
                        c.paint.style = c.paint.Style.FILL
                        c.paint.color = debug_color
                        c.draw_text(word.text, word.left, word.top)
                    elif type == "boxes":
                        c.paint.style = c.paint.Style.STROKE
                        c.paint.color = debug_color
                        c.draw_rect(
                            rect.Rect(
                                x=word.left,
                                y=word.top,
                                width=word.width,
                                height=word.height,
                            )
                        )
                    else:
                        raise RuntimeError(f"Type not recognized: {type}")
            cron.after(
                f"{settings.get('user.ocr_debug_display_seconds')}s", debug_canvas.close
            )

        # Increased size slightly for canvas to ensure everything will be inside canvas
        canvas_rect = contents_rect.copy()
        center = canvas_rect.center
        canvas_rect.height += 100
        canvas_rect.width += 100
        canvas_rect.center = center

        debug_canvas = Canvas.from_rect(canvas_rect)
        debug_canvas.register("draw", on_draw)
        debug_canvas.freeze()

    def choose_gaze_ocr_option(index: int):
        """Disambiguate with the provided index."""
        global ambiguous_matches, disambiguation_generator, disambiguation_canvas
        if (
            not ambiguous_matches
            or not disambiguation_generator
            or not disambiguation_canvas
        ):
            assert not ambiguous_matches
            assert not disambiguation_generator
            assert not disambiguation_canvas
            raise RuntimeError("Disambiguation not active")
        actions.mode.disable("user.gaze_ocr_disambiguation")
        disambiguation_canvas.close()
        disambiguation_canvas = None
        # Give the canvas a moment to disappear so it doesn't interfere with subsequent screenshots.
        actions.sleep("10ms")
        match = ambiguous_matches[index - 1]
        try:
            ambiguous_matches = disambiguation_generator.send(match)
            show_disambiguation()
        except StopIteration:
            # Execution completed successfully.
            reset_disambiguation()

    def hide_gaze_ocr_options():
        """Hide the disambiguation UI."""
        actions.mode.disable("user.gaze_ocr_disambiguation")
        reset_disambiguation()

    #
    # Actions operating on the gaze point.
    #

    def move_cursor_to_gaze_point(offset_right: int = 0, offset_down: int = 0):
        """Moves mouse cursor to gaze location."""
        tracker.move_to_gaze_point((offset_right, offset_down))

    #
    # Actions operating on a single point within onscreen text.
    #

    def move_cursor_to_word(text: TimestampedText):
        """Moves cursor to onscreen word."""
        begin_generator(move_cursor_to_word_generator(text))

    def move_text_cursor_to_word(
        text: TimestampedText,
        position: str,
    ):
        """Moves text cursor near onscreen word."""
        begin_generator(move_text_cursor_to_word_generator(text, position))

    def insert_adjacent_to_text(
        find_text: TimestampedText, position: str, insertion_text: str
    ):
        """Insert text adjacent to onscreen text."""

        def run():
            yield from move_text_cursor_to_word_generator(
                find_text,
                position,
            )
            context_sensitive_insert(insertion_text)

        begin_generator(run())

    def move_cursor_to_text_and_do(
        text: TimestampedText, action: Callable[[], None]
    ) -> None:
        """Moves cursor to onscreen word and performs an action."""

        def run():
            yield from move_cursor_to_word_generator(text)
            action()

        begin_generator(run())

    def click_text(text: TimestampedText):
        """Click on the provided on-screen text."""
        actions.user.move_cursor_to_text_and_do(text, lambda: actions.mouse_click(0))

    def double_click_text(text: TimestampedText):
        """Double-lick on the provided on-screen text."""

        def double_click() -> None:
            actions.mouse_click(0)
            actions.mouse_click(0)

        actions.user.move_cursor_to_text_and_do(text, double_click)

    def right_click_text(text: TimestampedText):
        """Right-click on the provided on-screen text."""
        actions.user.move_cursor_to_text_and_do(text, lambda: actions.mouse_click(1))

    def middle_click_text(text: TimestampedText):
        """Middle-click on the provided on-screen text."""
        actions.user.move_cursor_to_text_and_do(text, lambda: actions.mouse_click(2))

    def modifier_click_text(modifier: str, text: TimestampedText):
        """Control-click on the provided on-screen text."""

        def modifier_click() -> None:
            actions.key(f"{modifier}:down")
            actions.mouse_click(0)
            actions.key(f"{modifier}:up")

        actions.user.move_cursor_to_text_and_do(text, modifier_click)

    def change_text_homophone(text: TimestampedText):
        """Switch the on-screen text to a different homophone."""

        def change_homophone() -> None:
            actions.mouse_click(0)
            actions.edit.select_word()
            actions.user.homophones_show_selection()

        actions.user.move_cursor_to_text_and_do(text, change_homophone)

    #
    # Actions operating on a selection of onscreen text.
    #

    def select_text_and_do(
        text_range: TextRange,
        for_deletion: bool,
        ocr_modifier: str,
        action: Callable[[], None],
    ) -> None:
        """Selects text and performs an action."""
        if ocr_modifier not in _OCR_MODIFIERS:
            raise ValueError(f"Modifier not supported: {ocr_modifier}")

        def run():
            yield from select_text_range_generator(text_range, for_deletion)
            _OCR_MODIFIERS[ocr_modifier]()
            action()

        begin_generator(run())

    def perform_ocr_action(
        ocr_action: str,
        ocr_modifier: str,
        text_range: TextRange,
    ) -> None:
        """Selects text and performs a known action by name."""
        if ocr_action not in _OCR_ACTIONS:
            raise ValueError(f"Action not supported: {ocr_action}")

        actions.user.select_text_and_do(
            text_range=text_range,
            for_deletion=(ocr_action in ("cut", "delete_with_whitespace")),
            ocr_modifier=ocr_modifier,
            action=_OCR_ACTIONS[ocr_action],
        )

    def replace_text(ocr_modifier: str, text_range: TextRange, replacement: str):
        """Replaces onscreen text."""
        actions.user.select_text_and_do(
            text_range=text_range,
            for_deletion=settings.get("user.context_sensitive_dictation"),
            ocr_modifier=ocr_modifier,
            action=lambda: context_sensitive_insert(replacement),
        )

    #
    # Actions providing natural text editing.
    #

    def append_text(text: TimestampedText):
        """Finds onscreen text that matches the beginning of the provided text and
        appends the rest to it."""

        def run():
            prefix_length = yield from move_text_cursor_to_longest_prefix_generator(
                text, "after"
            )
            insertion_text = text.text[prefix_length:]
            context_sensitive_insert(insertion_text)

        begin_generator(run())

    def prepend_text(text: TimestampedText):
        """Finds onscreen text that matches the end of the provided text and
        prepends the rest to it."""

        def run():
            suffix_length = yield from move_text_cursor_to_longest_suffix_generator(
                text, "before"
            )
            insertion_text = text.text[:-suffix_length]
            context_sensitive_insert(insertion_text)

        begin_generator(run())

    def insert_text_difference(text: TimestampedText):
        """Finds onscreen text that matches the start and/or end of the provided text
        and inserts the difference."""

        def run():
            start, end = yield from move_text_cursor_to_difference(text)
            insertion_text = text.text[start:end]
            context_sensitive_insert(insertion_text)

        begin_generator(run())

    def revise_text(text: TimestampedText):
        """Finds onscreen text that matches the beginning and end of the provided text
        and replaces it."""

        def run():
            yield from select_matching_text_generator(text)
            insertion_text = text.text
            context_sensitive_insert(insertion_text)

        begin_generator(run())

    def revise_text_starting_with(text: TimestampedText):
        """Finds onscreen text that matches the beginning of the provided text
        and replaces it until the caret."""

        def run():
            try:
                yield from move_text_cursor_to_longest_prefix_generator(
                    text, "before", hold_shift=True
                )
            except RuntimeError as e:
                # Keep going so the user doesn't lose the dictated text.
                print(e)
            insertion_text = text.text
            context_sensitive_insert(insertion_text)

        begin_generator(run())

    def revise_text_ending_with(text: TimestampedText):
        """Finds onscreen text that matches the end of the provided text and
        replaces it from the caret."""

        def run():
            try:
                yield from move_text_cursor_to_longest_suffix_generator(
                    text, "after", hold_shift=True
                )
            except RuntimeError as e:
                # Keep going so the user doesn't lose the dictated text.
                print(e)
            insertion_text = text.text
            context_sensitive_insert(insertion_text)

        begin_generator(run())<|MERGE_RESOLUTION|>--- conflicted
+++ resolved
@@ -147,19 +147,6 @@
 }
 
 
-<<<<<<< HEAD
-@ctx.dynamic_list("user.onscreen_ocr_text")
-def onscreen_ocr_text(phrase) -> Union[str, list[str], dict[str, str]]:
-    global gaze_ocr_controller, punctuation_table
-    reset_disambiguation()
-    gaze_ocr_controller.read_nearby((phrase[0].start, phrase[-1].end))
-    selection_list = gaze_ocr_controller.latest_screen_contents().as_string()
-    # Split camel-casing.
-    selection_list = re.sub(r"([a-z])([A-Z])", r"\1 \2", selection_list)
-    # Make punctuation speakable.
-    selection_list = selection_list.translate(punctuation_table)
-    return selection_list
-=======
 def paste_link() -> None:
     actions.user.hyperlink()
     actions.sleep("100ms")
@@ -201,7 +188,19 @@
     "": lambda: None,
     "selectAll": lambda: actions.edit.select_all(),
 }
->>>>>>> 149f8e6f
+
+
+@ctx.dynamic_list("user.onscreen_ocr_text")
+def onscreen_ocr_text(phrase) -> Union[str, list[str], dict[str, str]]:
+    global gaze_ocr_controller, punctuation_table
+    reset_disambiguation()
+    gaze_ocr_controller.read_nearby((phrase[0].start, phrase[-1].end))
+    selection_list = gaze_ocr_controller.latest_screen_contents().as_string()
+    # Split camel-casing.
+    selection_list = re.sub(r"([a-z])([A-Z])", r"\1 \2", selection_list)
+    # Make punctuation speakable.
+    selection_list = selection_list.translate(punctuation_table)
+    return selection_list
 
 
 def add_homophones(
