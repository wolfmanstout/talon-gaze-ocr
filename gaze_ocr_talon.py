import glob
import logging
import re
import sys
from math import floor
from pathlib import Path
<<<<<<< HEAD
from typing import Dict, Iterable, Optional, Sequence, Union
=======
from typing import Dict, Iterable, Literal, Optional, Sequence
>>>>>>> e33c2219

import numpy as np
from talon import Context, Module, actions, app, cron, fs, screen, settings
from talon.canvas import Canvas
from talon.skia.typeface import Fontstyle, Typeface
from talon.types import rect

from .timestamped_captures import TextRange, TimestampedText

try:
    from talon.experimental import ocr
except ImportError:
    ocr = None

# Adjust path to search adjacent package directories. Prefixed with dot to avoid
# Talon running them itself. Append to search path so that faster binary
# packages can be used instead if available.
subtree_dir = Path(__file__).parent / ".subtrees"
package_paths = [
    str(subtree_dir / "gaze-ocr"),
    str(subtree_dir / "screen-ocr"),
    str(subtree_dir / "rapidfuzz/src"),
    str(subtree_dir / "jarowinkler/src"),
]
saved_path = sys.path.copy()
try:
    sys.path.extend([path for path in package_paths if path not in sys.path])
    import gaze_ocr
    import gaze_ocr.talon
    import screen_ocr  # dependency of gaze-ocr
finally:
    # Restore the unmodified path.
    sys.path = saved_path.copy()

mod = Module()
ctx = Context()

mod.setting(
    "ocr_use_talon_backend",
    type=bool,
    default=True,
    desc="If true, use Talon backend, otherwise use default fast backend from screen_ocr.",
)
mod.setting(
    "ocr_connect_tracker",
    type=bool,
    default=True,
    desc="If true, automatically connect the eye tracker at startup.",
)
mod.setting(
    "ocr_logging_dir",
    type=str,
    default=None,
    desc="If specified, log OCR'ed images to this directory.",
)
mod.setting(
    "ocr_click_offset_right",
    type=int,
    default=0,
    desc="Adjust the X-coordinate when clicking around OCR text.",
)
mod.setting(
    "ocr_select_pause_seconds",
    type=float,
    default=0.5,
    desc="Adjust the pause between clicks when performing a selection.",
)
mod.setting(
    "ocr_debug_display_seconds",
    type=float,
    default=2,
    desc="Adjust how long debugging display is shown.",
)
mod.setting(
    "ocr_disambiguation_display_seconds",
    type=float,
    default=5,
    desc="Adjust how long disambiguation display is shown. Use 0 to remove timeout.",
)
mod.setting(
    "ocr_gaze_box_padding",
    type=int,
    default=100,
    desc="How much padding is applied to gaze bounding box when searching for text.",
)
mod.setting(
    "ocr_gaze_point_padding",
    type=int,
    default=200,
    desc="How much padding is applied to gaze point when searching for text.",
)
mod.setting(
    "ocr_light_background_debug_color",
    type=str,
    default="000000",
    desc="Debug color to use on a light background",
)
mod.setting(
    "ocr_dark_background_debug_color",
    type=str,
    default="FFFFFF",
    desc="Debug color to use on a dark background",
)
mod.setting(
    "ocr_behavior_when_no_eye_tracker",
    type=Literal["MAIN_SCREEN", "ACTIVE_WINDOW"],
    default="MAIN_SCREEN",
    desc="Region to OCR when no data from the eye tracker",
)

mod.mode("gaze_ocr_disambiguation")
mod.list("ocr_actions", desc="Actions to perform on selected text.")
mod.list("ocr_modifiers", desc="Modifiers to perform on selected text.")
mod.list("onscreen_ocr_text", desc="Selection list for onscreen text.")
ctx.lists["self.ocr_actions"] = {
    "take": "select",
    "copy": "copy",
    "carve": "cut",
    "paste to": "paste",
    "paste link to": "paste_link",
    "clear": "delete",
    "change": "delete",
    "delete": "delete_with_whitespace",
    "chuck": "delete_with_whitespace",
    "cap": "capitalize",
    "no cap": "uncapitalize",
    "no caps": "uncapitalize",
    "lower": "lowercase",
    "upper": "uppercase",
    # Note: the following are not defined by default in knausj.
    "bold": "bold",
    "italic": "italic",
    "strikethrough": "strikethrough",
    "number": "number_list",
    "bullet": "bullet_list",
    "link": "link",
}
ctx.lists["self.ocr_modifiers"] = {
    "all": "selectAll",
}


@ctx.dynamic_list("user.onscreen_ocr_text")
def onscreen_ocr_text(phrase) -> Union[str, list[str], dict[str, str]]:
    global gaze_ocr_controller, punctuation_table
    reset_disambiguation()
    gaze_ocr_controller.read_nearby((phrase[0].start, phrase[-1].end))
    selection_list = gaze_ocr_controller.latest_screen_contents().as_string()
    # Split camel-casing.
    selection_list = re.sub(r"([a-z])([A-Z])", r"\1 \2", selection_list)
    # Make punctuation speakable.
    selection_list = selection_list.translate(punctuation_table)
    return selection_list


def add_homophones(
    homophones: Dict[str, Sequence[str]], to_add: Iterable[Iterable[str]]
):
    for words in to_add:
        merged_words = set(words)
        for word in words:
            old_words = homophones.get(word.lower(), [])
            merged_words.update(old_words)
        merged_words = sorted(merged_words)
        for word in merged_words:
            homophones[word.lower()] = merged_words


digits = "zero one two three four five six seven eight nine".split()
default_digits_map = {n: i for i, n in enumerate(digits)}

# Inline punctuation words in case people are using vanilla knausj, where these are not
# exposed. Listed in order of preference.
default_punctuation_words = {
    "back tick": "`",
    "grave": "`",
    "comma": ",",
    "period": ".",
    "full stop": ".",
    "semicolon": ";",
    "colon": ":",
    "forward slash": "/",
    "question mark": "?",
    "exclamation mark": "!",
    "exclamation point": "!",
    "asterisk": "*",
    "hash sign": "#",
    "number sign": "#",
    "percent sign": "%",
    "at sign": "@",
    "and sign": "&",
    "ampersand": "&",
    # Currencies
    "dollar sign": "$",
    "pound sign": "£",
    "hyphen": "-",
    "underscore": "_",
}


user_dir = Path(__file__).parents[1]
# Search user_dir to find homophones.csv
homophones_file = None
for path in glob.glob(str(user_dir / "**/homophones.csv"), recursive=True):
    homophones_file = path
    break
if homophones_file:
    logging.info(f"Found homophones file: {homophones_file}")
else:
    logging.warning(f"Could not find homophones.csv. Is knausj_talon installed?")


def get_knausj_homophones():
    phones = {}
    if not homophones_file:
        return phones
    with open(homophones_file) as f:
        for line in f:
            words = line.rstrip().split(",")
            merged_words = set(words)
            for word in words:
                old_words = phones.get(word.lower(), [])
                merged_words.update(old_words)
            merged_words = sorted(merged_words)
            for word in merged_words:
                phones[word.lower()] = merged_words
    return phones


def reload_backend(name, flags):
    # Initialize eye tracking and OCR.
    global tracker, ocr_reader, gaze_ocr_controller, punctuation_table
    tracker = gaze_ocr.talon.TalonEyeTracker()
    # Note: tracker is connected automatically in the constructor.
    if not settings.get("user.ocr_connect_tracker"):
        tracker.disconnect()
    homophones = get_knausj_homophones()
    # TODO: Get this through an action to support customization.
    add_homophones(
        homophones, [(str(num), spoken) for spoken, num in default_digits_map.items()]
    )
    # Attempt to use overridable action to get punctuation. This is available in
    # wolfmanstout_talon, but not yet in knausj_talon, so fallback if needed.
    try:
        punctuation_words = actions.user.get_punctuation_words()
    except KeyError:
        punctuation_words = default_punctuation_words
    add_homophones(
        homophones,
        [
            (punctuation, spoken.replace(" ", ""))
            for spoken, punctuation in punctuation_words.items()
        ],
    )
    add_homophones(
        homophones,
        [
            # 0k is not actually a homophone but is frequently produced by OCR.
            ("ok", "okay", "0k"),
        ],
    )
    punctuation_table = str.maketrans(
        {
            punctuation: f" {spoken.replace(' ', '')} "
            for spoken, punctuation in reversed(default_punctuation_words.items())
            if len(punctuation) == 1
        }
    )
    setting_ocr_use_talon_backend = settings.get("user.ocr_use_talon_backend")
    if setting_ocr_use_talon_backend and ocr:
        ocr_reader = screen_ocr.Reader.create_reader(
            backend="talon",
            radius=settings.get("user.ocr_gaze_point_padding"),
            homophones=homophones,
        )
    else:
        if setting_ocr_use_talon_backend and not ocr:
            logging.info("Talon OCR not available, will rely on external support.")
        ocr_reader = screen_ocr.Reader.create_fast_reader(
            radius=settings.get("user.ocr_gaze_point_padding"),
            homophones=homophones,
        )
    gaze_ocr_controller = gaze_ocr.Controller(
        ocr_reader,
        tracker,
        mouse=gaze_ocr.talon.Mouse(),
        keyboard=gaze_ocr.talon.Keyboard(),
        app_actions=gaze_ocr.talon.AppActions(),
        save_data_directory=settings.get("user.ocr_logging_dir"),
        gaze_box_padding=settings.get("user.ocr_gaze_box_padding"),
        fallback_when_no_eye_tracker=gaze_ocr.EyeTrackerFallback[
            settings.get("user.ocr_behavior_when_no_eye_tracker").upper()
        ],
    )


def on_ready():
    reload_backend(None, None)
    if homophones_file:
        fs.watch(str(homophones_file), reload_backend)


app.register("ready", on_ready)


def has_light_background(screenshot):
    array = np.array(screenshot)
    # From https://pillow.readthedocs.io/en/stable/reference/Image.html#PIL.Image.Image.convert
    grayscale = 0.299 * array[:, :, 0] + 0.587 * array[:, :, 1] + 0.114 * array[:, :, 2]
    return np.mean(grayscale) > 128


def get_debug_color(has_light_background: bool):
    return (
        settings.get("user.ocr_light_background_debug_color")
        if has_light_background
        else settings.get("user.ocr_dark_background_debug_color")
    )


disambiguation_canvas = None
debug_canvas = None
ambiguous_matches: Optional[Sequence[gaze_ocr.CursorLocation]] = None
disambiguation_generator = None


def reset_disambiguation():
    global ambiguous_matches, disambiguation_generator, disambiguation_canvas, debug_canvas
    ambiguous_matches = None
    disambiguation_generator = None
    hide_canvas = disambiguation_canvas or debug_canvas
    if disambiguation_canvas:
        disambiguation_canvas.close()
    disambiguation_canvas = None
    if debug_canvas:
        debug_canvas.close()
    debug_canvas = None
    if hide_canvas:
        # Ensure that the canvas doesn't interfere with subsequent screenshots.
        actions.sleep("10ms")


def show_disambiguation():
    global ambiguous_matches, disambiguation_canvas

    contents = gaze_ocr_controller.latest_screen_contents()

    def on_draw(c):
        assert ambiguous_matches
        debug_color = get_debug_color(has_light_background(contents.screenshot))
        nearest = gaze_ocr_controller.find_nearest_cursor_location(ambiguous_matches)
        used_locations = set()
        for i, match in enumerate(ambiguous_matches):
            if nearest == match:
                c.paint.typeface = Typeface.from_name(
                    "", Fontstyle.new(weight=700, width=5)
                )
            else:
                c.paint.typeface = ""
            c.paint.textsize = max(round(match.text_height * 2), 15)
            c.paint.style = c.paint.Style.FILL
            c.paint.color = debug_color
            location = (match.visual_coordinates[0], match.visual_coordinates[1])
            # TODO: Check for nearby used locations, not just identical.
            while location in used_locations:
                # Shift right.
                location = (location[0] + match.text_height, location[1])
            used_locations.add(location)
            c.draw_text(str(i + 1), *location)
        setting_ocr_disambiguation_display_seconds = settings.get(
            "user.ocr_disambiguation_display_seconds"
        )
        if setting_ocr_disambiguation_display_seconds:
            cron.after(
                f"{setting_ocr_disambiguation_display_seconds}s",
                disambiguation_canvas.close,
            )

    actions.mode.enable("user.gaze_ocr_disambiguation")
    if disambiguation_canvas:
        disambiguation_canvas.close()
    disambiguation_canvas = Canvas.from_rect(screen_ocr.to_rect(contents.bounding_box))
    disambiguation_canvas.register("draw", on_draw)
    disambiguation_canvas.freeze()


def begin_generator(generator):
    global ambiguous_matches, disambiguation_generator, disambiguation_canvas
    reset_disambiguation()
    try:
        ambiguous_matches = next(generator)
        disambiguation_generator = generator
        show_disambiguation()
    except StopIteration:
        # Execution completed without need for disambiguation.
        pass


def move_cursor_to_word_generator(text: TimestampedText):
    result = yield from gaze_ocr_controller.move_cursor_to_words_generator(
        text.text,
        disambiguate=True,
        time_range=(text.start, text.end),
        click_offset_right=settings.get("user.ocr_click_offset_right"),
    )
    if not result:
        actions.user.show_ocr_overlay_for_query("text", f"{text.text}")
        raise RuntimeError('Unable to find: "{}"'.format(text))


def move_text_cursor_to_word_generator(
    text: TimestampedText,
    position: str,
    hold_shift: bool = False,
):
    result = yield from gaze_ocr_controller.move_text_cursor_to_words_generator(
        text.text,
        disambiguate=True,
        cursor_position=position,
        time_range=(text.start, text.end),
        click_offset_right=settings.get("user.ocr_click_offset_right"),
        hold_shift=hold_shift,
    )
    if not result:
        actions.user.show_ocr_overlay_for_query("text", f"{text.text}")
        raise RuntimeError('Unable to find: "{}"'.format(text))


def move_text_cursor_to_longest_prefix_generator(
    text: TimestampedText, position: str, hold_shift: bool = False
):
    (
        locations,
        prefix_length,
    ) = yield from gaze_ocr_controller.move_text_cursor_to_longest_prefix_generator(
        text.text,
        disambiguate=True,
        cursor_position=position,
        time_range=(text.start, text.end),
        click_offset_right=settings.get("user.ocr_click_offset_right"),
        hold_shift=hold_shift,
    )
    if not locations:
        actions.user.show_ocr_overlay_for_query("text", f"{text.text}")
        raise RuntimeError('Unable to find: "{}"'.format(text))
    return prefix_length


def move_text_cursor_to_longest_suffix_generator(
    text: TimestampedText, position: str, hold_shift: bool = False
):
    (
        locations,
        prefix_length,
    ) = yield from gaze_ocr_controller.move_text_cursor_to_longest_suffix_generator(
        text.text,
        disambiguate=True,
        cursor_position=position,
        time_range=(text.start, text.end),
        click_offset_right=settings.get("user.ocr_click_offset_right"),
        hold_shift=hold_shift,
    )
    if not locations:
        actions.user.show_ocr_overlay_for_query("text", f"{text.text}")
        raise RuntimeError('Unable to find: "{}"'.format(text))
    return prefix_length


def move_text_cursor_to_difference(text: TimestampedText):
    result = yield from gaze_ocr_controller.move_text_cursor_to_difference_generator(
        text.text,
        disambiguate=True,
        time_range=(text.start, text.end),
        click_offset_right=settings.get("user.ocr_click_offset_right"),
    )
    if not result:
        actions.user.show_ocr_overlay_for_query("text", f"{text.text}")
        raise RuntimeError('Unable to find: "{}"'.format(text))
    return result


def select_text_generator(
    start: TimestampedText,
    end: Optional[TimestampedText] = None,
    for_deletion: bool = False,
    after_start: bool = False,
    before_end: bool = False,
):
    start_text = start.text
    end_text = end.text if end else None
    result = yield from gaze_ocr_controller.select_text_generator(
        start_text,
        disambiguate=True,
        end_words=end_text,
        for_deletion=for_deletion,
        start_time_range=(start.start, start.end),
        end_time_range=(end.start, end.end) if end else None,
        click_offset_right=settings.get("user.ocr_click_offset_right"),
        after_start=after_start,
        before_end=before_end,
        select_pause_seconds=settings.get("user.ocr_select_pause_seconds"),
    )
    if not result:
        actions.user.show_ocr_overlay_for_query(
            "text", f"{start.text}...{end.text if end else None}"
        )
        raise RuntimeError('Unable to select "{}" to "{}"'.format(start, end))


def select_matching_text_generator(text: TimestampedText):
    result = yield from gaze_ocr_controller.select_matching_text_generator(
        text.text,
        disambiguate=True,
        time_range=(text.start, text.end),
        click_offset_right=settings.get("user.ocr_click_offset_right"),
        select_pause_seconds=settings.get("user.ocr_select_pause_seconds"),
    )
    if not result:
        actions.user.show_ocr_overlay_for_query("text", f"{text.text}")
        raise RuntimeError('Unable to find: "{}"'.format(text))


def perform_ocr_action_generator(
    ocr_action: str,
    ocr_modifier: str,
    text_range: TextRange,
    for_deletion: Optional[bool] = None,
):
    if not text_range.start:
        assert text_range.end
        yield from move_text_cursor_to_word_generator(
            text_range.end,
            position="before" if text_range.before_end else "after",
            hold_shift=True,
        )
    else:
        for_deletion = (
            for_deletion
            if for_deletion is not None
            else ocr_action in ("cut", "delete_with_whitespace")
        )
        yield from select_text_generator(
            text_range.start,
            text_range.end,
            for_deletion,
            after_start=text_range.after_start,
            before_end=text_range.before_end,
        )
    if ocr_modifier == "":
        pass
    elif ocr_modifier == "selectAll":
        actions.edit.select_all()
    else:
        raise RuntimeError(f"Modifier not supported: {ocr_modifier}")

    if ocr_action == "select":
        pass
    elif ocr_action == "copy":
        actions.edit.copy()
    elif ocr_action == "cut":
        actions.edit.cut()
    elif ocr_action == "paste":
        actions.edit.paste()
    elif ocr_action == "paste_link":
        actions.user.hyperlink()
        actions.sleep("100ms")
        actions.edit.paste()
    elif ocr_action in ("delete", "delete_with_whitespace"):
        actions.key("backspace")
    elif ocr_action == "capitalize":
        text = actions.edit.selected_text()
        actions.insert(text[0].capitalize() + text[1:] if text else "")
    elif ocr_action == "uncapitalize":
        text = actions.edit.selected_text()
        actions.insert(text[0].lower() + text[1:] if text else "")
    elif ocr_action == "lowercase":
        text = actions.edit.selected_text()
        actions.insert(text.lower())
    elif ocr_action == "uppercase":
        text = actions.edit.selected_text()
        actions.insert(text.upper())
    elif ocr_action == "bold":
        actions.user.bold()
    elif ocr_action == "italic":
        actions.user.italic()
    elif ocr_action == "strikethrough":
        actions.user.strikethrough()
    elif ocr_action == "number_list":
        actions.user.number_list()
    elif ocr_action == "bullet_list":
        actions.user.bullet_list()
    elif ocr_action == "link":
        actions.user.hyperlink()
    else:
        raise RuntimeError(f"Action not supported: {ocr_action}")


def context_sensitive_insert(text: str):
    if settings.get("user.context_sensitive_dictation"):
        actions.user.dictation_insert(text)
    else:
        # Use the default insert because the dictation context is likely wrong.
        actions.insert(text)


@mod.action_class
class GazeOcrActions:
    def connect_ocr_eye_tracker():
        """Connects eye tracker to OCR."""
        tracker.connect()

    def disconnect_ocr_eye_tracker():
        """Disconnects eye tracker from OCR."""
        tracker.disconnect()

    def move_cursor_to_word(text: TimestampedText):
        """Moves cursor to onscreen word."""
        begin_generator(move_cursor_to_word_generator(text))

    def move_text_cursor_to_word(
        text: TimestampedText,
        position: str,
    ):
        """Moves text cursor near onscreen word."""
        begin_generator(move_text_cursor_to_word_generator(text, position))

    def move_cursor_to_gaze_point(offset_right: int = 0, offset_down: int = 0):
        """Moves mouse cursor to gaze location."""
        tracker.move_to_gaze_point((offset_right, offset_down))

    def perform_ocr_action(
        ocr_action: str,
        ocr_modifier: str,
        text_range: TextRange,
    ):
        """Selects text and performs an action."""
        begin_generator(
            perform_ocr_action_generator(ocr_action, ocr_modifier, text_range)
        )

    def replace_text(ocr_modifier: str, text_range: TextRange, replacement: str):
        """Replaces onscreen text."""

        def run():
            yield from perform_ocr_action_generator(
                "select",
                ocr_modifier,
                text_range,
                for_deletion=settings.get("user.context_sensitive_dictation"),
            )
            context_sensitive_insert(replacement)

        begin_generator(run())

    def insert_adjacent_to_text(
        find_text: TimestampedText, position: str, insertion_text: str
    ):
        """Insert text adjacent to onscreen text."""

        def run():
            yield from move_text_cursor_to_word_generator(
                find_text,
                position,
            )
            context_sensitive_insert(insertion_text)

        begin_generator(run())

    def append_text(text: TimestampedText):
        """Finds onscreen text that matches the beginning of the provided text and
        appends the rest to it."""

        def run():
            prefix_length = yield from move_text_cursor_to_longest_prefix_generator(
                text, "after"
            )
            insertion_text = text.text[prefix_length:]
            context_sensitive_insert(insertion_text)

        begin_generator(run())

    def prepend_text(text: TimestampedText):
        """Finds onscreen text that matches the end of the provided text and
        prepends the rest to it."""

        def run():
            suffix_length = yield from move_text_cursor_to_longest_suffix_generator(
                text, "before"
            )
            insertion_text = text.text[:-suffix_length]
            context_sensitive_insert(insertion_text)

        begin_generator(run())

    def insert_text_difference(text: TimestampedText):
        """Finds onscreen text that matches the start and/or end of the provided text
        and inserts the difference."""

        def run():
            start, end = yield from move_text_cursor_to_difference(text)
            insertion_text = text.text[start:end]
            context_sensitive_insert(insertion_text)

        begin_generator(run())

    def revise_text(text: TimestampedText):
        """Finds onscreen text that matches the beginning and end of the provided text
        and replaces it."""

        def run():
            yield from select_matching_text_generator(text)
            insertion_text = text.text
            context_sensitive_insert(insertion_text)

        begin_generator(run())

    def revise_text_starting_with(text: TimestampedText):
        """Finds onscreen text that matches the beginning of the provided text
        and replaces it until the caret."""

        def run():
            try:
                yield from move_text_cursor_to_longest_prefix_generator(
                    text, "before", hold_shift=True
                )
            except RuntimeError as e:
                # Keep going so the user doesn't lose the dictated text.
                print(e)
            insertion_text = text.text
            context_sensitive_insert(insertion_text)

        begin_generator(run())

    def revise_text_ending_with(text: TimestampedText):
        """Finds onscreen text that matches the end of the provided text and
        replaces it from the caret."""

        def run():
            try:
                yield from move_text_cursor_to_longest_suffix_generator(
                    text, "after", hold_shift=True
                )
            except RuntimeError as e:
                # Keep going so the user doesn't lose the dictated text.
                print(e)
            insertion_text = text.text
            context_sensitive_insert(insertion_text)

        begin_generator(run())

    def show_ocr_overlay(type: str, near: Optional[TimestampedText] = None):
        """Displays overlay over primary screen.

        Reads nearby gaze when the near parameter is spoken."""
        reset_disambiguation()
        if near:
            gaze_ocr_controller.read_nearby((near.start, near.end))
        else:
            gaze_ocr_controller.read_nearby()
        actions.user.show_ocr_overlay_for_query(type)

    def show_ocr_overlay_for_query(type: str, query: str = ""):
        """Display overlay over primary screen, displaying the query."""
        global debug_canvas
        if debug_canvas:
            debug_canvas.close()
        contents = gaze_ocr_controller.latest_screen_contents()

        contents_rect = screen_ocr.to_rect(contents.bounding_box)

        def on_draw(c):
            debug_color = get_debug_color(has_light_background(contents.screenshot))
            # Show bounding box.
            c.paint.style = c.paint.Style.STROKE
            c.paint.color = debug_color
            c.draw_rect(contents_rect)
            if contents.screen_coordinates:
                c.paint.style = c.paint.Style.STROKE
                c.paint.color = debug_color
                c.draw_circle(
                    contents.screen_coordinates[0],
                    contents.screen_coordinates[1],
                    contents.search_radius,
                )
            if query:
                c.paint.typeface = ""
                c.paint.textsize = 30
                c.paint.style = c.paint.Style.FILL
                c.paint.color = "FFFFFF"
                c.draw_text(query, x=screen.main().x + screen.main().width / 2, y=20)
                c.paint.style = c.paint.Style.STROKE
                c.paint.color = "000000"
                c.draw_text(query, x=screen.main().x + screen.main().width / 2, y=20)
            for line in contents.result.lines:
                for word in line.words:
                    if type == "text":
                        c.paint.typeface = ""
                        c.paint.textsize = floor(word.height)
                        c.paint.style = c.paint.Style.FILL
                        c.paint.color = debug_color
                        c.draw_text(word.text, word.left, word.top)
                    elif type == "boxes":
                        c.paint.style = c.paint.Style.STROKE
                        c.paint.color = debug_color
                        c.draw_rect(
                            rect.Rect(
                                x=word.left,
                                y=word.top,
                                width=word.width,
                                height=word.height,
                            )
                        )
                    else:
                        raise RuntimeError(f"Type not recognized: {type}")
            cron.after(
                f"{settings.get('user.ocr_debug_display_seconds')}s", debug_canvas.close
            )

        # Increased size slightly for canvas to ensure everything will be inside canvas
        canvas_rect = contents_rect.copy()
        center = canvas_rect.center
        canvas_rect.height += 100
        canvas_rect.width += 100
        canvas_rect.center = center

        debug_canvas = Canvas.from_rect(canvas_rect)
        debug_canvas.register("draw", on_draw)
        debug_canvas.freeze()

    def choose_gaze_ocr_option(index: int):
        """Disambiguate with the provided index."""
        global ambiguous_matches, disambiguation_generator, disambiguation_canvas
        if (
            not ambiguous_matches
            or not disambiguation_generator
            or not disambiguation_canvas
        ):
            assert not ambiguous_matches
            assert not disambiguation_generator
            assert not disambiguation_canvas
            raise RuntimeError("Disambiguation not active")
        actions.mode.disable("user.gaze_ocr_disambiguation")
        disambiguation_canvas.close()
        disambiguation_canvas = None
        # Give the canvas a moment to disappear so it doesn't interfere with subsequent screenshots.
        actions.sleep("10ms")
        match = ambiguous_matches[index - 1]
        try:
            ambiguous_matches = disambiguation_generator.send(match)
            show_disambiguation()
        except StopIteration:
            # Execution completed successfully.
            reset_disambiguation()

    def hide_gaze_ocr_options():
        """Hide the disambiguation UI."""
        actions.mode.disable("user.gaze_ocr_disambiguation")
        reset_disambiguation()

    def click_text(text: TimestampedText):
        """Click on the provided on-screen text."""

        def run():
            yield from move_cursor_to_word_generator(text)
            actions.mouse_click(0)

        begin_generator(run())

    def double_click_text(text: TimestampedText):
        """Double-lick on the provided on-screen text."""

        def run():
            yield from move_cursor_to_word_generator(text)
            actions.mouse_click(0)
            actions.mouse_click(0)

        begin_generator(run())

    def right_click_text(text: TimestampedText):
        """Right-click on the provided on-screen text."""

        def run():
            yield from move_cursor_to_word_generator(text)
            actions.mouse_click(1)

        begin_generator(run())

    def middle_click_text(text: TimestampedText):
        """Middle-click on the provided on-screen text."""

        def run():
            yield from move_cursor_to_word_generator(text)
            actions.mouse_click(2)

        begin_generator(run())

    def modifier_click_text(modifier: str, text: TimestampedText):
        """Control-click on the provided on-screen text."""

        def run():
            yield from move_cursor_to_word_generator(text)
            actions.key(f"{modifier}:down")
            actions.mouse_click(0)
            actions.key(f"{modifier}:up")

        begin_generator(run())

    def change_text_homophone(text: TimestampedText):
        """Switch the on-screen text to a different homophone."""

        def run():
            # Use click instead of selection because it is more reliable.
            yield from move_cursor_to_word_generator(text)
            actions.mouse_click(0)
            actions.edit.select_word()
            actions.user.homophones_show_selection()

        begin_generator(run())<|MERGE_RESOLUTION|>--- conflicted
+++ resolved
@@ -4,11 +4,7 @@
 import sys
 from math import floor
 from pathlib import Path
-<<<<<<< HEAD
-from typing import Dict, Iterable, Optional, Sequence, Union
-=======
-from typing import Dict, Iterable, Literal, Optional, Sequence
->>>>>>> e33c2219
+from typing import Dict, Iterable, Literal, Optional, Sequence, Union
 
 import numpy as np
 from talon import Context, Module, actions, app, cron, fs, screen, settings
@@ -218,7 +214,7 @@
 if homophones_file:
     logging.info(f"Found homophones file: {homophones_file}")
 else:
-    logging.warning(f"Could not find homophones.csv. Is knausj_talon installed?")
+    logging.warning("Could not find homophones.csv. Is knausj_talon installed?")
 
 
 def get_knausj_homophones():
@@ -336,7 +332,11 @@
 
 
 def reset_disambiguation():
-    global ambiguous_matches, disambiguation_generator, disambiguation_canvas, debug_canvas
+    global \
+        ambiguous_matches, \
+        disambiguation_generator, \
+        disambiguation_canvas, \
+        debug_canvas
     ambiguous_matches = None
     disambiguation_generator = None
     hide_canvas = disambiguation_canvas or debug_canvas
